# @astrojs/markdown-remark

## 2.0.0

### Major Changes

- [#5687](https://github.com/withastro/astro/pull/5687) [`e2019be6f`](https://github.com/withastro/astro/commit/e2019be6ffa46fa33d92cfd346f9ecbe51bb7144) Thanks [@bholmesdev](https://github.com/bholmesdev)! - Give remark and rehype plugins access to user frontmatter via frontmatter injection. This means `data.astro.frontmatter` is now the _complete_ Markdown or MDX document's frontmatter, rather than an empty object.

  This allows plugin authors to modify existing frontmatter, or compute new properties based on other properties. For example, say you want to compute a full image URL based on an `imageSrc` slug in your document frontmatter:

  ```ts
  export function remarkInjectSocialImagePlugin() {
    return function (tree, file) {
      const { frontmatter } = file.data.astro;
      frontmatter.socialImageSrc = new URL(frontmatter.imageSrc, 'https://my-blog.com/').pathname;
    };
  }
  ```

<<<<<<< HEAD
  When using Content Collections, you can access this modified frontmatter using the `remarkPluginFrontmatter` property returned when rendering an entry.

  **Migration instructions**
=======
  #### Content Collections - new `remarkPluginFrontmatter` property

  We have changed _inject_ frontmatter to _modify_ frontmatter in our docs to improve discoverability. This is based on support forum feedback, where "injection" is rarely the term used.

  To reflect this, the `injectedFrontmatter` property has been renamed to `remarkPluginFrontmatter`. This should clarify this plugin is still separate from the `data` export Content Collections expose today.

  #### Migration instructions
>>>>>>> cc5271d2

  Plugin authors should now **check for user frontmatter when applying defaults.**

  For example, say a remark plugin wants to apply a default `title` if none is present. Add a conditional to check if the property is present, and update if none exists:

  ```diff
  export function remarkInjectTitlePlugin() {
    return function (tree, file) {
      const { frontmatter } = file.data.astro;
  +    if (!frontmatter.title) {
        frontmatter.title = 'Default title';
  +    }
    }
  }
  ```

  This differs from previous behavior, where a Markdown file's frontmatter would _always_ override frontmatter injected via remark or reype.

- [#5785](https://github.com/withastro/astro/pull/5785) [`16107b6a1`](https://github.com/withastro/astro/commit/16107b6a10514ef1b563e585ec9add4b14f42b94) Thanks [@delucis](https://github.com/delucis)! - Drop support for legacy Astro-flavored Markdown

<<<<<<< HEAD
- [#5684](https://github.com/withastro/astro/pull/5684) [`a9c292026`](https://github.com/withastro/astro/commit/a9c2920264e36cc5dc05f4adc1912187979edb0d) & [#5769](https://github.com/withastro/astro/pull/5769) [`93e633922`](https://github.com/withastro/astro/commit/93e633922c2e449df3bb2357b3683af1d3c0e07b) Thanks [@bholmesdev](https://github.com/bholmesdev)! - Refine Markdown and MDX configuration options for ease-of-use.
  
  - **Markdown**

      - **Replace the `extendDefaultPlugins` option** with a `gfm` boolean and a `smartypants` boolean. These are enabled by default, and can be disabled to remove GitHub-Flavored Markdown and SmartyPants.
  
      - Ensure GitHub-Flavored Markdown and SmartyPants are applied whether or not custom `remarkPlugins` or `rehypePlugins` are configured. If you want to apply custom plugins _and_ remove Astro's default plugins, manually set `gfm: false` and `smartypants: false` in your config.

  - **Migrate `extendDefaultPlugins` to `gfm` and `smartypants`**

      You may have disabled Astro's built-in plugins (GitHub-Flavored Markdown and Smartypants) with the `extendDefaultPlugins` option. This has now been split into 2 flags to disable each plugin individually:

      - `markdown.gfm` to disable GitHub-Flavored Markdown
      - `markdown.smartypants` to disable SmartyPants

      ```diff
      // astro.config.mjs
      import { defineConfig } from 'astro/config';

      export default defineConfig({
        markdown: {
      -   extendDefaultPlugins: false,
      +   smartypants: false,
      +   gfm: false,
        }
      });
      ```

      Additionally, applying remark and rehype plugins **no longer disables** `gfm` and `smartypants`. You will need to opt-out manually by setting `gfm` and `smartypants` to `false`.

  - **MDX**

      - Support _all_ Markdown configuration options (except `drafts`) from your MDX integration config. This includes `syntaxHighlighting` and `shikiConfig` options to further customize the MDX renderer.

      - Simplify `extendPlugins` to an `extendMarkdownConfig` option. MDX options will default to their equivalent in your Markdown config. By setting `extendMarkdownConfig` to false, you can "eject" to set your own syntax highlighting, plugins, and more.

  - **Migrate MDX's `extendPlugins` to `extendMarkdownConfig`**

      You may have used the `extendPlugins` option to manage plugin defaults in MDX. This has been replaced by 3 flags:

      - `extendMarkdownConfig` (`true` by default) to toggle Markdown config inheritance. This replaces the `extendPlugins: 'markdown'` option.
      - `gfm` (`true` by default) and `smartypants` (`true` by default) to toggle GitHub-Flavored Markdown and SmartyPants in MDX. This replaces the `extendPlugins: 'defaults'` option.

=======
- [#5684](https://github.com/withastro/astro/pull/5684) [`a9c292026`](https://github.com/withastro/astro/commit/a9c2920264e36cc5dc05f4adc1912187979edb0d) Thanks [@bholmesdev](https://github.com/bholmesdev)! - Refine Markdown and MDX configuration options for ease-of-use.

  #### Markdown

  - **Remove `remark-smartypants`** from Astro's default Markdown plugins.
  - **Replace the `extendDefaultPlugins` option** with a simplified `gfm` boolean. This is enabled by default, and can be disabled to remove GitHub-Flavored Markdown.
  - Ensure GitHub-Flavored Markdown is applied whether or not custom `remarkPlugins` or `rehypePlugins` are configured. If you want to apply custom plugins _and_ remove GFM, manually set `gfm: false` in your config.

  #### MDX

  - Support _all_ Markdown configuration options (except `drafts`) from your MDX integration config. This includes `syntaxHighlighting` and `shikiConfig` options to further customize the MDX renderer.
  - Simplify `extendDefaults` to an `extendMarkdownConfig` option. MDX options will default to their equivalent in your Markdown config. By setting `extendMarkdownConfig` to false, you can "eject" to set your own syntax highlighting, plugins, and more.

  #### Migration

  To preserve your existing Markdown and MDX setup, you may need some configuration changes:

  ##### Smartypants manual installation

  [Smartypants](https://github.com/silvenon/remark-smartypants) has been removed from Astro's default setup. If you rely on this plugin, [install `remark-smartypants`](https://github.com/silvenon/remark-smartypants#installing) and apply to your `astro.config.*`:

  ```diff
  // astro.config.mjs
  import { defineConfig } from 'astro/config';
  + import smartypants from 'remark-smartypants';

  export default defineConfig({
    markdown: {
  +   remarkPlugins: [smartypants],
    }
  });
  ```

  ##### Migrate `extendDefaultPlugins` to `gfm`

  You may have disabled Astro's built-in plugins (GitHub-Flavored Markdown and Smartypants) with the `extendDefaultPlugins` option. Since Smartypants has been removed, this has been renamed to `gfm`.

  ```diff
  // astro.config.mjs
  import { defineConfig } from 'astro/config';

  export default defineConfig({
    markdown: {
  -   extendDefaultPlugins: false,
  +   gfm: false,
    }
  });
  ```

  Additionally, applying remark and rehype plugins **no longer disables** `gfm`. You will need to opt-out manually by setting `gfm` to `false`.

  ##### Migrate MDX's `extendPlugins` to `extendMarkdownConfig`

  You may have used the `extendPlugins` option to manage plugin defaults in MDX. This has been replaced by 2 flags:

  - `extendMarkdownConfig` (`true` by default) to toggle Markdown config inheritance. This replaces the `extendPlugins: 'markdown'` option.
  - `gfm` (`true` by default) to toggle GitHub-Flavored Markdown in MDX. This replaces the `extendPlugins: 'defaults'` option.
>>>>>>> cc5271d2

- [#5825](https://github.com/withastro/astro/pull/5825) [`52209ca2a`](https://github.com/withastro/astro/commit/52209ca2ad72a30854947dcb3a90ab4db0ac0a6f) Thanks [@bholmesdev](https://github.com/bholmesdev)! - Baseline the experimental `contentCollections` flag. You're free to remove this from your astro config!

  ```diff
  import { defineConfig } from 'astro/config';

  export default defineConfig({
  - experimental: { contentCollections: true }
  })

  ```

<<<<<<< HEAD
- [#5806](https://github.com/withastro/astro/pull/5806) [`7572f7402`](https://github.com/withastro/astro/commit/7572f7402238da37de748be58d678fedaf863b53) Thanks [@matthewp](https://github.com/matthewp)! - Make astro a `peerDependency` of integrations

  This marks `astro` as a `peerDependency` of several packages that are already getting `major` version bumps. This is so we can more properly track the dependency between them and what version of Astro they are being used with.


**Patch Changes**
=======
- [#5806](https://github.com/withastro/astro/pull/5806) [`7572f7402`](https://github.com/withastro/astro/commit/7572f7402238da37de748be58d678fedaf863b53) Thanks [@matthewp](https://github.com/matthewp)! - Make astro a peerDependency of integrations

  This marks `astro` as a peerDependency of several packages that are already getting `major` version bumps. This is so we can more properly track the dependency between them and what version of Astro they are being used with.

### Minor Changes

- [#5769](https://github.com/withastro/astro/pull/5769) [`93e633922`](https://github.com/withastro/astro/commit/93e633922c2e449df3bb2357b3683af1d3c0e07b) Thanks [@bholmesdev](https://github.com/bholmesdev)! - Introduce a `smartypants` flag to opt-out of Astro's default SmartyPants plugin.

  ```js
  {
    markdown: {
      smartypants: false,
    }
  }
  ```

  #### Migration

  You may have disabled Astro's built-in plugins (GitHub-Flavored Markdown and Smartypants) with the `extendDefaultPlugins` option. This has now been split into 2 flags to disable each plugin individually:

  - `markdown.gfm` to disable GitHub-Flavored Markdown
  - `markdown.smartypants` to disable SmartyPants

  ```diff
  // astro.config.mjs
  import { defineConfig } from 'astro/config';

  export default defineConfig({
    markdown: {
  -   extendDefaultPlugins: false,
  +   smartypants: false,
  +   gfm: false,
    }
  });
  ```

### Patch Changes
>>>>>>> cc5271d2

- [#5837](https://github.com/withastro/astro/pull/5837) [`12f65a4d5`](https://github.com/withastro/astro/commit/12f65a4d55e3fd2993c2f67b18794dd536280c69) Thanks [@giuseppelt](https://github.com/giuseppelt)! - fix shiki css class replace logic

- Updated dependencies [[`93e633922`](https://github.com/withastro/astro/commit/93e633922c2e449df3bb2357b3683af1d3c0e07b), [`16dc36a87`](https://github.com/withastro/astro/commit/16dc36a870df47a4151a8ed2d91d0bd1bb812458), [`01f3f463b`](https://github.com/withastro/astro/commit/01f3f463bf2918b310d130a9fabbf3ee21d14029), [`e2019be6f`](https://github.com/withastro/astro/commit/e2019be6ffa46fa33d92cfd346f9ecbe51bb7144), [`05caf445d`](https://github.com/withastro/astro/commit/05caf445d4d2728f1010aeb2179a9e756c2fd17d), [`49ab4f231`](https://github.com/withastro/astro/commit/49ab4f231c23b34891c3ee86f4b92bf8d6d267a3), [`a342a486c`](https://github.com/withastro/astro/commit/a342a486c2831461e24e6c2f1ca8a9d3e15477b6), [`8fb28648f`](https://github.com/withastro/astro/commit/8fb28648f66629741cb976bfe34ccd9d8f55661e), [`1f92d64ea`](https://github.com/withastro/astro/commit/1f92d64ea35c03fec43aff64eaf704dc5a9eb30a), [`c2180746b`](https://github.com/withastro/astro/commit/c2180746b4f6d9ef1b6f86924f21f52cc6ab4e63), [`ae8a012a7`](https://github.com/withastro/astro/commit/ae8a012a7b6884a03c50494332ee37b4505c2c3b), [`cf2de5422`](https://github.com/withastro/astro/commit/cf2de5422c26bfdea4c75f76e57b57299ded3e3a), [`ce5c5dbd4`](https://github.com/withastro/astro/commit/ce5c5dbd46afbe738b03600758bf5c35113de522), [`ec09bb664`](https://github.com/withastro/astro/commit/ec09bb6642064dbd7d2f3369afb090363ae18de2), [`665a2c222`](https://github.com/withastro/astro/commit/665a2c2225e42881f5a9550599e8f3fc1deea0b4), [`259a539d7`](https://github.com/withastro/astro/commit/259a539d7d70c783330c797794b15716921629cf), [`f7aa1ec25`](https://github.com/withastro/astro/commit/f7aa1ec25d1584f7abd421903fbef66b1c050e2a), [`4987d6f44`](https://github.com/withastro/astro/commit/4987d6f44cfd0d81d88f21f5c380503403dc1e6a), [`304823811`](https://github.com/withastro/astro/commit/304823811eddd8e72aa1d8e2d39b40ab5cda3565), [`302e0ef8f`](https://github.com/withastro/astro/commit/302e0ef8f5d5232e3348afe680e599f3e537b5c5), [`55cea0a9d`](https://github.com/withastro/astro/commit/55cea0a9d8c8df91a46590fc04a9ac28089b3432), [`dd56c1941`](https://github.com/withastro/astro/commit/dd56c19411b126439b8bc42d681b6fa8c06e8c61), [`9963c6e4d`](https://github.com/withastro/astro/commit/9963c6e4d50c392c3d1ac4492237020f15ccb1de), [`be901dc98`](https://github.com/withastro/astro/commit/be901dc98c4a7f6b5536540aa8f7ba5108e939a0), [`f6cf92b48`](https://github.com/withastro/astro/commit/f6cf92b48317a19a3840ad781b77d6d3cae143bb), [`e818cc046`](https://github.com/withastro/astro/commit/e818cc0466a942919ea3c41585e231c8c80cb3d0), [`8c100a6fe`](https://github.com/withastro/astro/commit/8c100a6fe6cc652c3799d1622e12c2c969f30510), [`116d8835c`](https://github.com/withastro/astro/commit/116d8835ca9e78f8b5e477ee5a3d737b69f80706), [`840412128`](https://github.com/withastro/astro/commit/840412128b00a04515156e92c314a929d6b94f6d), [`1f49cddf9`](https://github.com/withastro/astro/commit/1f49cddf9e9ffc651efc171b2cbde9fbe9e8709d), [`7325df412`](https://github.com/withastro/astro/commit/7325df412107fc0e65cd45c1b568fb686708f723), [`16c7d0bfd`](https://github.com/withastro/astro/commit/16c7d0bfd49d2b9bfae45385f506bcd642f9444a), [`a9c292026`](https://github.com/withastro/astro/commit/a9c2920264e36cc5dc05f4adc1912187979edb0d), [`2a5786419`](https://github.com/withastro/astro/commit/2a5786419599b8674473c699300172b9aacbae2e), [`4a1cabfe6`](https://github.com/withastro/astro/commit/4a1cabfe6b9ef8a6fbbcc0727a0dc6fa300cedaa), [`a8d3e7924`](https://github.com/withastro/astro/commit/a8d3e79246605d252dcddad159e358e2d79bd624), [`fa8c131f8`](https://github.com/withastro/astro/commit/fa8c131f88ef67d14c62f1c00c97ed74d43a80ac), [`64b8082e7`](https://github.com/withastro/astro/commit/64b8082e776b832f1433ed288e6f7888adb626d0), [`c4b0cb8bf`](https://github.com/withastro/astro/commit/c4b0cb8bf2b41887d9106440bb2e70d421a5f481), [`23dc9ea96`](https://github.com/withastro/astro/commit/23dc9ea96a10343852d965efd41fe6665294f1fb), [`63a6ceb38`](https://github.com/withastro/astro/commit/63a6ceb38d88331451dca64d0034c7c58e3d26f1), [`a3a7fc929`](https://github.com/withastro/astro/commit/a3a7fc9298e6d88abb4b7bee1e58f05fa9558cf1), [`52209ca2a`](https://github.com/withastro/astro/commit/52209ca2ad72a30854947dcb3a90ab4db0ac0a6f), [`5fd9208d4`](https://github.com/withastro/astro/commit/5fd9208d447f5ab8909a2188b6c2491a0debd49d), [`5eba34fcc`](https://github.com/withastro/astro/commit/5eba34fcc663def20bdf6e0daad02a6a5472776b), [`899214298`](https://github.com/withastro/astro/commit/899214298cee5f0c975c7245e623c649e1842d73), [`3a00ecb3e`](https://github.com/withastro/astro/commit/3a00ecb3eb4bc44be758c064f2bde6e247e8a593), [`5eba34fcc`](https://github.com/withastro/astro/commit/5eba34fcc663def20bdf6e0daad02a6a5472776b), [`2303f9514`](https://github.com/withastro/astro/commit/2303f95142aa740c99213a098f82b99dd37d74a0), [`1ca81c16b`](https://github.com/withastro/astro/commit/1ca81c16b8b66236e092e6eb6ec3f73f5668421c), [`b66d7195c`](https://github.com/withastro/astro/commit/b66d7195c17a55ea0931bc3744888bd4f5f01ce6)]:
  - astro@2.0.0
  - @astrojs/prism@2.0.0

## 2.0.0-beta.2

<details>
<summary>See changes in 2.0.0-beta.2</summary>

### Major Changes

- [#5785](https://github.com/withastro/astro/pull/5785) [`16107b6a1`](https://github.com/withastro/astro/commit/16107b6a10514ef1b563e585ec9add4b14f42b94) Thanks [@delucis](https://github.com/delucis)! - Drop support for legacy Astro-flavored Markdown

- [#5825](https://github.com/withastro/astro/pull/5825) [`52209ca2a`](https://github.com/withastro/astro/commit/52209ca2ad72a30854947dcb3a90ab4db0ac0a6f) Thanks [@bholmesdev](https://github.com/bholmesdev)! - Baseline the experimental `contentCollections` flag. You're free to remove this from your astro config!

  ```diff
  import { defineConfig } from 'astro/config';

  export default defineConfig({
  - experimental: { contentCollections: true }
  })

  ```

- [#5806](https://github.com/withastro/astro/pull/5806) [`7572f7402`](https://github.com/withastro/astro/commit/7572f7402238da37de748be58d678fedaf863b53) Thanks [@matthewp](https://github.com/matthewp)! - Make astro a peerDependency of integrations

  This marks `astro` as a peerDependency of several packages that are already getting `major` version bumps. This is so we can more properly track the dependency between them and what version of Astro they are being used with.

### Patch Changes

- [#5837](https://github.com/withastro/astro/pull/5837) [`12f65a4d5`](https://github.com/withastro/astro/commit/12f65a4d55e3fd2993c2f67b18794dd536280c69) Thanks [@giuseppelt](https://github.com/giuseppelt)! - fix shiki css class replace logic

- Updated dependencies [[`01f3f463b`](https://github.com/withastro/astro/commit/01f3f463bf2918b310d130a9fabbf3ee21d14029), [`1f92d64ea`](https://github.com/withastro/astro/commit/1f92d64ea35c03fec43aff64eaf704dc5a9eb30a), [`c2180746b`](https://github.com/withastro/astro/commit/c2180746b4f6d9ef1b6f86924f21f52cc6ab4e63), [`ae8a012a7`](https://github.com/withastro/astro/commit/ae8a012a7b6884a03c50494332ee37b4505c2c3b), [`cf2de5422`](https://github.com/withastro/astro/commit/cf2de5422c26bfdea4c75f76e57b57299ded3e3a), [`ec09bb664`](https://github.com/withastro/astro/commit/ec09bb6642064dbd7d2f3369afb090363ae18de2), [`665a2c222`](https://github.com/withastro/astro/commit/665a2c2225e42881f5a9550599e8f3fc1deea0b4), [`f7aa1ec25`](https://github.com/withastro/astro/commit/f7aa1ec25d1584f7abd421903fbef66b1c050e2a), [`302e0ef8f`](https://github.com/withastro/astro/commit/302e0ef8f5d5232e3348afe680e599f3e537b5c5), [`840412128`](https://github.com/withastro/astro/commit/840412128b00a04515156e92c314a929d6b94f6d), [`1f49cddf9`](https://github.com/withastro/astro/commit/1f49cddf9e9ffc651efc171b2cbde9fbe9e8709d), [`4a1cabfe6`](https://github.com/withastro/astro/commit/4a1cabfe6b9ef8a6fbbcc0727a0dc6fa300cedaa), [`c4b0cb8bf`](https://github.com/withastro/astro/commit/c4b0cb8bf2b41887d9106440bb2e70d421a5f481), [`23dc9ea96`](https://github.com/withastro/astro/commit/23dc9ea96a10343852d965efd41fe6665294f1fb), [`63a6ceb38`](https://github.com/withastro/astro/commit/63a6ceb38d88331451dca64d0034c7c58e3d26f1), [`52209ca2a`](https://github.com/withastro/astro/commit/52209ca2ad72a30854947dcb3a90ab4db0ac0a6f), [`2303f9514`](https://github.com/withastro/astro/commit/2303f95142aa740c99213a098f82b99dd37d74a0)]:
  - astro@2.0.0-beta.2
  - @astrojs/prism@2.0.0-beta.0

</details>

## 2.0.0-beta.1

<details>
<summary>See changes in 2.0.0-beta.1</summary>

### Minor Changes

- [#5769](https://github.com/withastro/astro/pull/5769) [`93e633922`](https://github.com/withastro/astro/commit/93e633922c2e449df3bb2357b3683af1d3c0e07b) Thanks [@bholmesdev](https://github.com/bholmesdev)! - Introduce a `smartypants` flag to opt-out of Astro's default SmartyPants plugin.

  ```js
  {
    markdown: {
      smartypants: false,
    }
  }
  ```

  #### Migration

  You may have disabled Astro's built-in plugins (GitHub-Flavored Markdown and Smartypants) with the `extendDefaultPlugins` option. This has now been split into 2 flags to disable each plugin individually:

  - `markdown.gfm` to disable GitHub-Flavored Markdown
  - `markdown.smartypants` to disable SmartyPants

  ```diff
  // astro.config.mjs
  import { defineConfig } from 'astro/config';

  export default defineConfig({
    markdown: {
  -   extendDefaultPlugins: false,
  +   smartypants: false,
  +   gfm: false,
    }
  });
  ```

</details>

## 2.0.0-beta.0

<details>
<summary>See changes in 2.0.0-beta.0</summary>

### Major Changes

- [#5687](https://github.com/withastro/astro/pull/5687) [`e2019be6f`](https://github.com/withastro/astro/commit/e2019be6ffa46fa33d92cfd346f9ecbe51bb7144) Thanks [@bholmesdev](https://github.com/bholmesdev)! - Give remark and rehype plugins access to user frontmatter via frontmatter injection. This means `data.astro.frontmatter` is now the _complete_ Markdown or MDX document's frontmatter, rather than an empty object.

  This allows plugin authors to modify existing frontmatter, or compute new properties based on other properties. For example, say you want to compute a full image URL based on an `imageSrc` slug in your document frontmatter:

  ```ts
  export function remarkInjectSocialImagePlugin() {
    return function (tree, file) {
      const { frontmatter } = file.data.astro;
      frontmatter.socialImageSrc = new URL(frontmatter.imageSrc, 'https://my-blog.com/').pathname;
    };
  }
  ```

  #### Content Collections - new `remarkPluginFrontmatter` property

  We have changed _inject_ frontmatter to _modify_ frontmatter in our docs to improve discoverability. This is based on support forum feedback, where "injection" is rarely the term used.

  To reflect this, the `injectedFrontmatter` property has been renamed to `remarkPluginFrontmatter`. This should clarify this plugin is still separate from the `data` export Content Collections expose today.

  #### Migration instructions

  Plugin authors should now **check for user frontmatter when applying defaults.**

  For example, say a remark plugin wants to apply a default `title` if none is present. Add a conditional to check if the property is present, and update if none exists:

  ```diff
  export function remarkInjectTitlePlugin() {
    return function (tree, file) {
      const { frontmatter } = file.data.astro;
  +    if (!frontmatter.title) {
        frontmatter.title = 'Default title';
  +    }
    }
  }
  ```

  This differs from previous behavior, where a Markdown file's frontmatter would _always_ override frontmatter injected via remark or reype.

- [#5684](https://github.com/withastro/astro/pull/5684) [`a9c292026`](https://github.com/withastro/astro/commit/a9c2920264e36cc5dc05f4adc1912187979edb0d) Thanks [@bholmesdev](https://github.com/bholmesdev)! - Refine Markdown and MDX configuration options for ease-of-use.

  #### Markdown

  - **Remove `remark-smartypants`** from Astro's default Markdown plugins.
  - **Replace the `extendDefaultPlugins` option** with a simplified `gfm` boolean. This is enabled by default, and can be disabled to remove GitHub-Flavored Markdown.
  - Ensure GitHub-Flavored Markdown is applied whether or not custom `remarkPlugins` or `rehypePlugins` are configured. If you want to apply custom plugins _and_ remove GFM, manually set `gfm: false` in your config.

  #### MDX

  - Support _all_ Markdown configuration options (except `drafts`) from your MDX integration config. This includes `syntaxHighlighting` and `shikiConfig` options to further customize the MDX renderer.
  - Simplify `extendDefaults` to an `extendMarkdownConfig` option. MDX options will default to their equivalent in your Markdown config. By setting `extendMarkdownConfig` to false, you can "eject" to set your own syntax highlighting, plugins, and more.

  #### Migration

  To preserve your existing Markdown and MDX setup, you may need some configuration changes:

  ##### Smartypants manual installation

  [Smartypants](https://github.com/silvenon/remark-smartypants) has been removed from Astro's default setup. If you rely on this plugin, [install `remark-smartypants`](https://github.com/silvenon/remark-smartypants#installing) and apply to your `astro.config.*`:

  ```diff
  // astro.config.mjs
  import { defineConfig } from 'astro/config';
  + import smartypants from 'remark-smartypants';

  export default defineConfig({
    markdown: {
  +   remarkPlugins: [smartypants],
    }
  });
  ```

  ##### Migrate `extendDefaultPlugins` to `gfm`

  You may have disabled Astro's built-in plugins (GitHub-Flavored Markdown and Smartypants) with the `extendDefaultPlugins` option. Since Smartypants has been removed, this has been renamed to `gfm`.

  ```diff
  // astro.config.mjs
  import { defineConfig } from 'astro/config';

  export default defineConfig({
    markdown: {
  -   extendDefaultPlugins: false,
  +   gfm: false,
    }
  });
  ```

  Additionally, applying remark and rehype plugins **no longer disables** `gfm`. You will need to opt-out manually by setting `gfm` to `false`.

  ##### Migrate MDX's `extendPlugins` to `extendMarkdownConfig`

  You may have used the `extendPlugins` option to manage plugin defaults in MDX. This has been replaced by 2 flags:

  - `extendMarkdownConfig` (`true` by default) to toggle Markdown config inheritance. This replaces the `extendPlugins: 'markdown'` option.
  - `gfm` (`true` by default) to toggle GitHub-Flavored Markdown in MDX. This replaces the `extendPlugins: 'defaults'` option.

</details>

## 1.2.0

### Minor Changes

- [#5654](https://github.com/withastro/astro/pull/5654) [`2c65b433b`](https://github.com/withastro/astro/commit/2c65b433bf840a1bb93b0a1947df5949e33512ff) Thanks [@delucis](https://github.com/delucis)! - Refactor and export `rehypeHeadingIds` plugin

  The `rehypeHeadingIds` plugin injects IDs for all headings in a Markdown document and can now also handle MDX inputs if needed. You can import and use this plugin if you need heading IDs to be injected _before_ other rehype plugins run.

### Patch Changes

- [#5648](https://github.com/withastro/astro/pull/5648) [`853081d1c`](https://github.com/withastro/astro/commit/853081d1c857d8ad8a9634c37ed8fd123d32d241) Thanks [@bholmesdev](https://github.com/bholmesdev)! - Prevent relative image paths in `src/content/`

## 1.1.3

### Patch Changes

- [#4842](https://github.com/withastro/astro/pull/4842) [`812658ad2`](https://github.com/withastro/astro/commit/812658ad2ab3732a99e35c4fd903e302e723db46) Thanks [@bluwy](https://github.com/bluwy)! - Fix non-hoisted remark/rehype plugin loading

- [#4842](https://github.com/withastro/astro/pull/4842) [`812658ad2`](https://github.com/withastro/astro/commit/812658ad2ab3732a99e35c4fd903e302e723db46) Thanks [@bluwy](https://github.com/bluwy)! - Add missing dependencies, support strict dependency installation (e.g. pnpm)

## 1.1.2

### Patch Changes

- [#4787](https://github.com/withastro/astro/pull/4787) [`df54595a8`](https://github.com/withastro/astro/commit/df54595a8836448a621fceeb38fbaacde1bb27cf) Thanks [@merceyz](https://github.com/merceyz)! - declare `hast-util-to-html` as a dependency

## 1.1.1

### Patch Changes

- [#4519](https://github.com/withastro/astro/pull/4519) [`a2e8e76c3`](https://github.com/withastro/astro/commit/a2e8e76c303e8d6f39c24c122905a10f06907997) Thanks [@JuanM04](https://github.com/JuanM04)! - Upgraded Shiki to v0.11.1

## 1.1.0

### Minor Changes

- [#4474](https://github.com/withastro/astro/pull/4474) [`ac0321824`](https://github.com/withastro/astro/commit/ac03218247763e4782824e220a384fd20ae6d769) Thanks [@bholmesdev](https://github.com/bholmesdev)! - Add "extends" to markdown plugin config to preserve Astro defaults

* [#4138](https://github.com/withastro/astro/pull/4138) [`839097c84`](https://github.com/withastro/astro/commit/839097c84e830542c17c18d8337a88de8885c356) Thanks [@gtnbssn](https://github.com/gtnbssn)! - Makes remark-rehype options available in astro.config.mjs

## 1.1.0-next.0

### Minor Changes

- [#4474](https://github.com/withastro/astro/pull/4474) [`ac0321824`](https://github.com/withastro/astro/commit/ac03218247763e4782824e220a384fd20ae6d769) Thanks [@bholmesdev](https://github.com/bholmesdev)! - Add "extends" to markdown plugin config to preserve Astro defaults

* [#4138](https://github.com/withastro/astro/pull/4138) [`839097c84`](https://github.com/withastro/astro/commit/839097c84e830542c17c18d8337a88de8885c356) Thanks [@gtnbssn](https://github.com/gtnbssn)! - Makes remark-rehype options available in astro.config.mjs

## 1.0.0

### Major Changes

- [`04ad44563`](https://github.com/withastro/astro/commit/04ad445632c67bdd60c1704e1e0dcbcaa27b9308) - > Astro v1.0 is out! Read the [official announcement post](https://astro.build/blog/astro-1/).

  **No breaking changes**. This package is now officially stable and compatible with `astro@1.0.0`!

### Patch Changes

- Updated dependencies [[`04ad44563`](https://github.com/withastro/astro/commit/04ad445632c67bdd60c1704e1e0dcbcaa27b9308)]:
  - @astrojs/prism@1.0.0

## 0.14.1

### Patch Changes

- [#4176](https://github.com/withastro/astro/pull/4176) [`2675b8633`](https://github.com/withastro/astro/commit/2675b8633c5d5c45b237ec87940d5eaf1bfb1b4b) Thanks [@bholmesdev](https://github.com/bholmesdev)! - Support frontmatter injection for MD and MDX using remark and rehype plugins

* [#4137](https://github.com/withastro/astro/pull/4137) [`471c6f784`](https://github.com/withastro/astro/commit/471c6f784e21399676c8b2002665ffdf83a1c59e) Thanks [@bholmesdev](https://github.com/bholmesdev)! - Speed up internal markdown builds with new vite-plugin markdown

- [#4169](https://github.com/withastro/astro/pull/4169) [`16034f0dd`](https://github.com/withastro/astro/commit/16034f0dd5b3683e9e022dbd413e85bd18d2b031) Thanks [@hippotastic](https://github.com/hippotastic)! - Fix double-escaping of non-highlighted code blocks in Astro-flavored markdown

## 0.14.0

### Minor Changes

- [#4114](https://github.com/withastro/astro/pull/4114) [`64432bcb8`](https://github.com/withastro/astro/commit/64432bcb873efd0e4297c00fc9583a1fe516dfe7) Thanks [@Princesseuh](https://github.com/Princesseuh)! - Refactor `@astrojs/mdx` and `@astrojs/markdown-remark` to use `@astrojs/prism` instead of duplicating the code

### Patch Changes

- Updated dependencies [[`64432bcb8`](https://github.com/withastro/astro/commit/64432bcb873efd0e4297c00fc9583a1fe516dfe7)]:
  - @astrojs/prism@0.7.0

## 0.13.0

### Minor Changes

- [`ba11b3399`](https://github.com/withastro/astro/commit/ba11b33996d79c32da947986edb0f32dbcc04aaf) Thanks [@RafidMuhymin](https://github.com/RafidMuhymin)! - fixed generated slugs in markdown that ends with a dash

* [#4016](https://github.com/withastro/astro/pull/4016) [`00fab4ce1`](https://github.com/withastro/astro/commit/00fab4ce135eb799cac69140403d7724686733d6) Thanks [@bholmesdev](https://github.com/bholmesdev)! - The use of components and JSX expressions in Markdown are no longer supported by default.

  For long term support, migrate to the `@astrojs/mdx` integration for MDX support (including `.mdx` pages!).

  Not ready to migrate to MDX? Add the legacy flag to your Astro config to re-enable the previous Markdown support.

  ```js
  // https://astro.build/config
  export default defineConfig({
    legacy: {
      astroFlavoredMarkdown: true,
    },
  });
  ```

- [#4031](https://github.com/withastro/astro/pull/4031) [`6e27a5fdc`](https://github.com/withastro/astro/commit/6e27a5fdc21276cad26cd50e16a2709a40a7cbac) Thanks [@natemoo-re](https://github.com/natemoo-re)! - **BREAKING** Renamed Markdown utility function `getHeaders()` to `getHeadings()`.

### Patch Changes

- [#4008](https://github.com/withastro/astro/pull/4008) [`399d7e269`](https://github.com/withastro/astro/commit/399d7e269834d11c046b390705a9a53d3738f3cf) Thanks [@bholmesdev](https://github.com/bholmesdev)! - Avoid parsing JSX, components, and Astro islands when using "plain" md mode. This brings `markdown.mode: 'md'` in-line with our docs description.

## 0.12.0

### Minor Changes

- [#3924](https://github.com/withastro/astro/pull/3924) [`07fb544da`](https://github.com/withastro/astro/commit/07fb544dab142a3d4bb9d0d878aab34eaea447b2) Thanks [@FredKSchott](https://github.com/FredKSchott)! - Remove unused ssr-utils file

### Patch Changes

- Updated dependencies [[`31f9c0bf0`](https://github.com/withastro/astro/commit/31f9c0bf029ffa4b470e620f2c32e1370643e81e)]:
  - @astrojs/prism@0.6.1

## 0.11.7

### Patch Changes

- [#3919](https://github.com/withastro/astro/pull/3919) [`01a55467d`](https://github.com/withastro/astro/commit/01a55467d561974f843a9e0cd6963af7c840abb9) Thanks [@FredKSchott](https://github.com/FredKSchott)! - Add back missing ssr-utils.js file

## 0.11.6

### Patch Changes

- [#3911](https://github.com/withastro/astro/pull/3911) [`ca45c0c27`](https://github.com/withastro/astro/commit/ca45c0c270f5ca3f7d2fb113a235d415cecdb333) Thanks [@JuanM04](https://github.com/JuanM04)! - Don't throw when Shiki doesn't recognize a language

- Updated dependencies [[`b48767985`](https://github.com/withastro/astro/commit/b48767985359bd359df8071324952ea5f2bc0d86)]:
  - @astrojs/prism@0.6.0

## 0.11.5

### Patch Changes

- [#3669](https://github.com/withastro/astro/pull/3669) [`93e1020b1`](https://github.com/withastro/astro/commit/93e1020b1e8549b08cf5646e1ebc3ae34e14ebc8) Thanks [@natemoo-re](https://github.com/natemoo-re)! - Tooling: reintroduce smoke test across example projects

## 0.11.4

### Patch Changes

- Updated dependencies [[`1cc5b7890`](https://github.com/withastro/astro/commit/1cc5b78905633608e5b07ad291f916f54e67feb1)]:
  - @astrojs/prism@0.5.0

## 0.11.3

### Patch Changes

- [#3638](https://github.com/withastro/astro/pull/3638) [`80c71c7c`](https://github.com/withastro/astro/commit/80c71c7c56d15dc05ec0c5a848130aad222d7d51) Thanks [@tony-sull](https://github.com/tony-sull)! - Fix: HTML comments in markdown code blocks should not be wrapped in JS comments

* [#3612](https://github.com/withastro/astro/pull/3612) [`fca58cfd`](https://github.com/withastro/astro/commit/fca58cfd91b68501ec82350ab023170b208d8ce7) Thanks [@bholmesdev](https://github.com/bholmesdev)! - Fix: "vpath" import error when building for netlify edge

- [#3630](https://github.com/withastro/astro/pull/3630) [`48e67fe0`](https://github.com/withastro/astro/commit/48e67fe05398dc4b1fca12db36c1b37bb341277a) Thanks [@tony-sull](https://github.com/tony-sull)! - Encodes ampersand characters in code blocks

* [#3620](https://github.com/withastro/astro/pull/3620) [`05aa7244`](https://github.com/withastro/astro/commit/05aa72442cd4512b94abdb39623e8caa2c1839b0) Thanks [@hippotastic](https://github.com/hippotastic)! - Remove extra newlines around Markdown components

## 0.11.2

### Patch Changes

- [#3572](https://github.com/withastro/astro/pull/3572) [`5c73f614`](https://github.com/withastro/astro/commit/5c73f614e8f579e04fe61c948b69be7bc6d81d5d) Thanks [@hippotastic](https://github.com/hippotastic)! - Fix remarkMdxish performance issue on huge sites

## 0.11.1

### Patch Changes

- [#3564](https://github.com/withastro/astro/pull/3564) [`76fb01cf`](https://github.com/withastro/astro/commit/76fb01cff1002f2a37e93869378802156c4eca7c) Thanks [@hippotastic](https://github.com/hippotastic)! - Fix autolinking of URLs inside links

* [#3554](https://github.com/withastro/astro/pull/3554) [`c549f161`](https://github.com/withastro/astro/commit/c549f161cadd76a666672556f2c2d63b5f97f00d) Thanks [@hippotastic](https://github.com/hippotastic)! - Allow AlpineJS syntax extensions in Markdown

## 0.11.0

### Minor Changes

- [#3502](https://github.com/withastro/astro/pull/3502) [`939fe159`](https://github.com/withastro/astro/commit/939fe159255cecf1cab5c1b3da2670d30ac8e4a7) Thanks [@nokazn](https://github.com/nokazn)! - Fix cases for JSX-like expressions in code blocks of headings

### Patch Changes

- [#3514](https://github.com/withastro/astro/pull/3514) [`6c955ca6`](https://github.com/withastro/astro/commit/6c955ca643a7a071609ce8a5258cc7faf5a636b2) Thanks [@hippotastic](https://github.com/hippotastic)! - Fix Markdown errors missing source filename

* [#3516](https://github.com/withastro/astro/pull/3516) [`30578015`](https://github.com/withastro/astro/commit/30578015919e019cd8dd354288a45c1fc63bd01f) Thanks [@hippotastic](https://github.com/hippotastic)! - Fix: Allow self-closing tags in Markdown

## 0.10.2

### Patch Changes

- [#3486](https://github.com/withastro/astro/pull/3486) [`119ecf8d`](https://github.com/withastro/astro/commit/119ecf8d469f034eaf1b1217523954d29f492cb6) Thanks [@hippotastic](https://github.com/hippotastic)! - Fix components in markdown regressions

## 0.10.1

### Patch Changes

- [#3444](https://github.com/withastro/astro/pull/3444) [`51db2b9b`](https://github.com/withastro/astro/commit/51db2b9b4efd899bdd7efc481a5f226b3b040614) Thanks [@bholmesdev](https://github.com/bholmesdev)! - Fix: markdown imports failing due to internal dependency issue

## 0.10.0

### Minor Changes

- [#3410](https://github.com/withastro/astro/pull/3410) [`cfae9760`](https://github.com/withastro/astro/commit/cfae9760b252052b6189e96398b819a4337634a8) Thanks [@natemoo-re](https://github.com/natemoo-re)! - Significantally more stable behavior for "Markdown + Components" usage, which now handles component serialization much more similarly to MDX. Also supports switching between Components and Markdown without extra newlines, removes wrapping `<p>` tags from standalone components, and improves JSX expression handling.

## 0.9.4

### Patch Changes

- [#3275](https://github.com/withastro/astro/pull/3275) [`8f8f05c1`](https://github.com/withastro/astro/commit/8f8f05c1b99d073a43af3020ba3922ea2d5b466d) Thanks [@matthewp](https://github.com/matthewp)! - Fixes regression in passing JS args to islands

## 0.9.3

### Patch Changes

- [#3234](https://github.com/withastro/astro/pull/3234) [`de123b28`](https://github.com/withastro/astro/commit/de123b28b3ff398b800cb598f20326ca85a0fb60) Thanks [@JuanM04](https://github.com/JuanM04)! - Removed `rehype-slug` in favor of our own implementation. The behavior of the slugging should remain the same

* [#3234](https://github.com/withastro/astro/pull/3234) [`de123b28`](https://github.com/withastro/astro/commit/de123b28b3ff398b800cb598f20326ca85a0fb60) Thanks [@JuanM04](https://github.com/JuanM04)! - Moved some type from `astro` to `@astrojs/markdown-remark`

## 0.9.2

### Patch Changes

- [#3152](https://github.com/withastro/astro/pull/3152) [`9ba1f4f8`](https://github.com/withastro/astro/commit/9ba1f4f8251155b69398a8af22d6ab8587b96120) Thanks [@bholmesdev](https://github.com/bholmesdev)! - Fix JSX expression inconsistencies within markdown files

## 0.9.1

### Patch Changes

- [#3108](https://github.com/withastro/astro/pull/3108) [`ef198ff8`](https://github.com/withastro/astro/commit/ef198ff8351ac8fbc868e209f9cd410dc8b6f265) Thanks [@FredKSchott](https://github.com/FredKSchott)! - shiki: Add `diff` symbol handling to disable `user-select` on `+`/`-` symbols.

## 0.9.0

### Minor Changes

- [`53162534`](https://github.com/withastro/astro/commit/53162534450e160f65b95e7ef1523a106347ca28) Thanks [@FredKSchott](https://github.com/FredKSchott)! - - Removed `renderMarkdownWithFrontmatter` because it wasn't being used
  - All options of `renderMarkdown` are now required — see the exported interface `AstroMarkdownOptions`
  - New types: RemarkPlugin, RehypePlugin and ShikiConfig

## 0.8.2

### Patch Changes

- [#2970](https://github.com/withastro/astro/pull/2970) [`b835e285`](https://github.com/withastro/astro/commit/b835e285defb4f31fc5ac1039c7f607c07f3c00b) Thanks [@JuanM04](https://github.com/JuanM04)! - Improved type checking

## 0.8.1

### Patch Changes

- [#2971](https://github.com/withastro/astro/pull/2971) [`ad3c3916`](https://github.com/withastro/astro/commit/ad3c391696c5b9cc350a22831717682e73e25776) Thanks [@JuanM04](https://github.com/JuanM04)! - Escape expressions when mode == 'md'

## 0.8.0

### Minor Changes

- [`e425f896`](https://github.com/withastro/astro/commit/e425f896b668d98033ad3b998b50c1f28bc7f6ee) Thanks [@FredKSchott](https://github.com/FredKSchott)! - Update config options to respect [RFC0019](https://github.com/withastro/rfcs/blob/main/proposals/0019-config-finalization.md)

## 0.7.0

### Minor Changes

- [#2824](https://github.com/withastro/astro/pull/2824) [`0a3d3e51`](https://github.com/withastro/astro/commit/0a3d3e51a66af80fa949ba0f5e2104439d2be634) Thanks [@bholmesdev](https://github.com/bholmesdev)! - Change shiki to our default markdown syntax highlighter. This includes updates to all relevant starter projects that used Prism-specific styles.

### Patch Changes

- [#2870](https://github.com/withastro/astro/pull/2870) [`d763ec18`](https://github.com/withastro/astro/commit/d763ec183ea391ad79ca16bf2b2e76848fc1180c) Thanks [@FredKSchott](https://github.com/FredKSchott)! - Fix a shiki performance issue affecting large sites

- Updated dependencies [[`2db97f10`](https://github.com/withastro/astro/commit/2db97f10dc50f9498413181b78c477fe8833895b)]:
  - @astrojs/prism@0.4.1

## 0.7.0-next.1

### Patch Changes

- [#2870](https://github.com/withastro/astro/pull/2870) [`d763ec18`](https://github.com/withastro/astro/commit/d763ec183ea391ad79ca16bf2b2e76848fc1180c) Thanks [@FredKSchott](https://github.com/FredKSchott)! - Fix a shiki performance issue affecting large sites

- Updated dependencies [[`2db97f10`](https://github.com/withastro/astro/commit/2db97f10dc50f9498413181b78c477fe8833895b)]:
  - @astrojs/prism@0.4.1-next.0

## 0.7.0-next.0

### Minor Changes

- [#2824](https://github.com/withastro/astro/pull/2824) [`0a3d3e51`](https://github.com/withastro/astro/commit/0a3d3e51a66af80fa949ba0f5e2104439d2be634) Thanks [@bholmesdev](https://github.com/bholmesdev)! - Change shiki to our default markdown syntax highlighter. This includes updates to all relevant starter projects that used Prism-specific styles.

## 0.6.4

### Patch Changes

- [#2706](https://github.com/withastro/astro/pull/2706) [`b2c37385`](https://github.com/withastro/astro/commit/b2c37385f94614232d9a378ef2ef3264d5405cc8) Thanks [@JuanM04](https://github.com/JuanM04)! - Changed `data-astro-raw` to `is:raw` internally

## 0.6.3

### Patch Changes

- [#2697](https://github.com/withastro/astro/pull/2697) [`91765d79`](https://github.com/withastro/astro/commit/91765d79b1ec1181417fb6a4604a9e20564bb10e) Thanks [@FredKSchott](https://github.com/FredKSchott)! - Improve performance by optimizing calls to `getHighlighter`

## 0.6.2

### Patch Changes

- [#2628](https://github.com/withastro/astro/pull/2628) [`9b7e2ab2`](https://github.com/withastro/astro/commit/9b7e2ab2516cd36520364490df8e3482008292e3) Thanks [@JuanM04](https://github.com/JuanM04)! - Fixed shiki to work with `{ "type": "module" }`

## 0.6.1

### Patch Changes

- [#2534](https://github.com/withastro/astro/pull/2534) [`cfeaa941`](https://github.com/withastro/astro/commit/cfeaa9414acdecec6f5d66ee0e33fe4fde574eee) Thanks [@JuanM04](https://github.com/JuanM04)! - Now you can use local plugins by passing a function instead of an `import`

* [#2518](https://github.com/withastro/astro/pull/2518) [`2bc91543`](https://github.com/withastro/astro/commit/2bc91543ceeb5f3dd45e201bf75d79f186e85141) Thanks [@JuanM04](https://github.com/JuanM04)! - Added the ability to use custom themes and langs with Shiki (`<Code />` and `@astrojs/markdown-remark`)

- [#2497](https://github.com/withastro/astro/pull/2497) [`6fe1b027`](https://github.com/withastro/astro/commit/6fe1b0279fce5a7a0e90ff79746ea0b641da3e21) Thanks [@JuanM04](https://github.com/JuanM04)! - Add Shiki as an alternative to Prism

* [#2518](https://github.com/withastro/astro/pull/2518) [`2bc91543`](https://github.com/withastro/astro/commit/2bc91543ceeb5f3dd45e201bf75d79f186e85141) Thanks [@JuanM04](https://github.com/JuanM04)! - Added `wrap` to Shiki config

- [#2564](https://github.com/withastro/astro/pull/2564) [`d71c4620`](https://github.com/withastro/astro/commit/d71c46207af40de6811596ca4f5e10aa9006377b) Thanks [@JuanM04](https://github.com/JuanM04)! - Fixed curly braces inside Shiki codeblocks

## 0.6.1-next.2

### Patch Changes

- [#2564](https://github.com/withastro/astro/pull/2564) [`d71c4620`](https://github.com/withastro/astro/commit/d71c46207af40de6811596ca4f5e10aa9006377b) Thanks [@JuanM04](https://github.com/JuanM04)! - Fixed curly braces inside Shiki codeblocks

## 0.6.1-next.1

### Patch Changes

- [#2534](https://github.com/withastro/astro/pull/2534) [`cfeaa941`](https://github.com/withastro/astro/commit/cfeaa9414acdecec6f5d66ee0e33fe4fde574eee) Thanks [@JuanM04](https://github.com/JuanM04)! - Now you can use local plugins by passing a function instead of an `import`

* [#2518](https://github.com/withastro/astro/pull/2518) [`2bc91543`](https://github.com/withastro/astro/commit/2bc91543ceeb5f3dd45e201bf75d79f186e85141) Thanks [@JuanM04](https://github.com/JuanM04)! - Added the ability to use custom themes and langs with Shiki (`<Code />` and `@astrojs/markdown-remark`)

- [#2518](https://github.com/withastro/astro/pull/2518) [`2bc91543`](https://github.com/withastro/astro/commit/2bc91543ceeb5f3dd45e201bf75d79f186e85141) Thanks [@JuanM04](https://github.com/JuanM04)! - Added `wrap` to Shiki config

## 0.6.1-next.0

### Patch Changes

- [#2497](https://github.com/withastro/astro/pull/2497) [`6fe1b027`](https://github.com/withastro/astro/commit/6fe1b0279fce5a7a0e90ff79746ea0b641da3e21) Thanks [@JuanM04](https://github.com/JuanM04)! - Add Shiki as an alternative to Prism

## 0.6.0

### Minor Changes

- [#2202](https://github.com/withastro/astro/pull/2202) [`45cea6ae`](https://github.com/withastro/astro/commit/45cea6aec5a310fed4cb8da0d96670d6b99a2539) Thanks [@jonathantneal](https://github.com/jonathantneal)! - Officially drop support for Node v12. The minimum supported version is now Node v14.15+,

### Patch Changes

- Updated dependencies [[`45cea6ae`](https://github.com/withastro/astro/commit/45cea6aec5a310fed4cb8da0d96670d6b99a2539)]:
  - @astrojs/prism@0.4.0

## 0.5.0

### Minor Changes

- 679d4395: - Upgraded dependencies
  - Replaced `remark-slug` with `rehype-slug` because [it was deprecated](https://github.com/remarkjs/remark-slug)
  - Replaced `@silvenon/remark-smartypants` with `remark-smartypants` because its name was changed
  - Disable **all** built-in plugins when custom remark and/or rehype plugins are added
  - Removed `remark-footnotes` because [`remark-gfm` now supports footnotes](https://github.com/remarkjs/remark-gfm/releases/tag/3.0.0)
  - Re-added `remark-smartypants` and `rehype-slug` to the default plugins list

## 0.4.0

### Minor Changes

- e6aaeff5: Initial release.

### Patch Changes

- Updated dependencies [e6aaeff5]
  - @astrojs/prism@0.3.0

## 0.4.0-next.2

### Patch Changes

- 00d2b625: Move gray-matter to deps

## 0.4.0-next.1

### Patch Changes

- 7eaabbb0: Fix bug where code blocks would not be escaped properly

## 0.4.0-next.0

### Minor Changes

- d84bfe71: Adds prism support within the Markdown plugin.

### Patch Changes

- Updated dependencies [d84bfe71]
  - @astrojs/prism@0.3.0-next.0

## 0.3.1

### Patch Changes

- b03f8771: Fix parsing of an empty `<pre></pre>` tag in markdown files, which expected the pre tag to have a child
- b03f8771: Fix the importing of `unified` `Plugin` and `UnifiedPlugin` types

## 0.3.0

### Minor Changes

- 397d8f3d: Upgrade `@astrojs/markdown-support` dependencies. The `remark-rehype@9` upgrade enables accessible footnotes with `remark-footnotes`.

## 0.2.4

### Patch Changes

- a421329f: Fix the left-brace issue

## 0.2.3

### Patch Changes

- 460e625: Move remaining missing dependencies

## 0.2.2

### Patch Changes

- 7015356: Move rehype-raw to a dependency

## 0.2.1

### Patch Changes

- 70f0a09: Added remark-slug to default plugins

## 0.2.0

### Minor Changes

- d396943: Add support for [`remark`](https://github.com/remarkjs/remark#readme) and [`rehype`](https://github.com/rehypejs/rehype#readme) plugins for both `.md` pages and `.astro` pages using the [`<Markdown>`](/docs/guides/markdown-content.md) component.

  For example, the `astro.config.mjs` could be updated to include the following. [Read the Markdown documentation](/docs/guides/markdown-content.md) for more information.

  > **Note** Enabling custom `remarkPlugins` or `rehypePlugins` removes Astro's built-in support for [GitHub-flavored Markdown](https://github.github.com/gfm/) support, [Footnotes](https://github.com/remarkjs/remark-footnotes) syntax, [Smartypants](https://github.com/silvenon/remark-smartypants). You must explicitly add these plugins to your `astro.config.mjs` file, if desired.

  ```js
  export default {
    markdownOptions: {
      remarkPlugins: ['remark-slug', ['remark-autolink-headings', { behavior: 'prepend' }]],
      rehypePlugins: ['rehype-slug', ['rehype-autolink-headings', { behavior: 'prepend' }]],
    },
  };
  ```

### Patch Changes

- f83407e: Expose `html` to `Astro.fetchContent` (#571)

## 0.1.2

### Patch Changes

- f9f2da4: Add repository key to all package.json

## 0.1.1

### Patch Changes

- 50e6f49: Fixes issues with using astro via the create script<|MERGE_RESOLUTION|>--- conflicted
+++ resolved
@@ -17,11 +17,6 @@
   }
   ```
 
-<<<<<<< HEAD
-  When using Content Collections, you can access this modified frontmatter using the `remarkPluginFrontmatter` property returned when rendering an entry.
-
-  **Migration instructions**
-=======
   #### Content Collections - new `remarkPluginFrontmatter` property
 
   We have changed _inject_ frontmatter to _modify_ frontmatter in our docs to improve discoverability. This is based on support forum feedback, where "injection" is rarely the term used.
@@ -29,7 +24,6 @@
   To reflect this, the `injectedFrontmatter` property has been renamed to `remarkPluginFrontmatter`. This should clarify this plugin is still separate from the `data` export Content Collections expose today.
 
   #### Migration instructions
->>>>>>> cc5271d2
 
   Plugin authors should now **check for user frontmatter when applying defaults.**
 
@@ -50,51 +44,6 @@
 
 - [#5785](https://github.com/withastro/astro/pull/5785) [`16107b6a1`](https://github.com/withastro/astro/commit/16107b6a10514ef1b563e585ec9add4b14f42b94) Thanks [@delucis](https://github.com/delucis)! - Drop support for legacy Astro-flavored Markdown
 
-<<<<<<< HEAD
-- [#5684](https://github.com/withastro/astro/pull/5684) [`a9c292026`](https://github.com/withastro/astro/commit/a9c2920264e36cc5dc05f4adc1912187979edb0d) & [#5769](https://github.com/withastro/astro/pull/5769) [`93e633922`](https://github.com/withastro/astro/commit/93e633922c2e449df3bb2357b3683af1d3c0e07b) Thanks [@bholmesdev](https://github.com/bholmesdev)! - Refine Markdown and MDX configuration options for ease-of-use.
-  
-  - **Markdown**
-
-      - **Replace the `extendDefaultPlugins` option** with a `gfm` boolean and a `smartypants` boolean. These are enabled by default, and can be disabled to remove GitHub-Flavored Markdown and SmartyPants.
-  
-      - Ensure GitHub-Flavored Markdown and SmartyPants are applied whether or not custom `remarkPlugins` or `rehypePlugins` are configured. If you want to apply custom plugins _and_ remove Astro's default plugins, manually set `gfm: false` and `smartypants: false` in your config.
-
-  - **Migrate `extendDefaultPlugins` to `gfm` and `smartypants`**
-
-      You may have disabled Astro's built-in plugins (GitHub-Flavored Markdown and Smartypants) with the `extendDefaultPlugins` option. This has now been split into 2 flags to disable each plugin individually:
-
-      - `markdown.gfm` to disable GitHub-Flavored Markdown
-      - `markdown.smartypants` to disable SmartyPants
-
-      ```diff
-      // astro.config.mjs
-      import { defineConfig } from 'astro/config';
-
-      export default defineConfig({
-        markdown: {
-      -   extendDefaultPlugins: false,
-      +   smartypants: false,
-      +   gfm: false,
-        }
-      });
-      ```
-
-      Additionally, applying remark and rehype plugins **no longer disables** `gfm` and `smartypants`. You will need to opt-out manually by setting `gfm` and `smartypants` to `false`.
-
-  - **MDX**
-
-      - Support _all_ Markdown configuration options (except `drafts`) from your MDX integration config. This includes `syntaxHighlighting` and `shikiConfig` options to further customize the MDX renderer.
-
-      - Simplify `extendPlugins` to an `extendMarkdownConfig` option. MDX options will default to their equivalent in your Markdown config. By setting `extendMarkdownConfig` to false, you can "eject" to set your own syntax highlighting, plugins, and more.
-
-  - **Migrate MDX's `extendPlugins` to `extendMarkdownConfig`**
-
-      You may have used the `extendPlugins` option to manage plugin defaults in MDX. This has been replaced by 3 flags:
-
-      - `extendMarkdownConfig` (`true` by default) to toggle Markdown config inheritance. This replaces the `extendPlugins: 'markdown'` option.
-      - `gfm` (`true` by default) and `smartypants` (`true` by default) to toggle GitHub-Flavored Markdown and SmartyPants in MDX. This replaces the `extendPlugins: 'defaults'` option.
-
-=======
 - [#5684](https://github.com/withastro/astro/pull/5684) [`a9c292026`](https://github.com/withastro/astro/commit/a9c2920264e36cc5dc05f4adc1912187979edb0d) Thanks [@bholmesdev](https://github.com/bholmesdev)! - Refine Markdown and MDX configuration options for ease-of-use.
 
   #### Markdown
@@ -152,7 +101,6 @@
 
   - `extendMarkdownConfig` (`true` by default) to toggle Markdown config inheritance. This replaces the `extendPlugins: 'markdown'` option.
   - `gfm` (`true` by default) to toggle GitHub-Flavored Markdown in MDX. This replaces the `extendPlugins: 'defaults'` option.
->>>>>>> cc5271d2
 
 - [#5825](https://github.com/withastro/astro/pull/5825) [`52209ca2a`](https://github.com/withastro/astro/commit/52209ca2ad72a30854947dcb3a90ab4db0ac0a6f) Thanks [@bholmesdev](https://github.com/bholmesdev)! - Baseline the experimental `contentCollections` flag. You're free to remove this from your astro config!
 
@@ -165,14 +113,6 @@
 
   ```
 
-<<<<<<< HEAD
-- [#5806](https://github.com/withastro/astro/pull/5806) [`7572f7402`](https://github.com/withastro/astro/commit/7572f7402238da37de748be58d678fedaf863b53) Thanks [@matthewp](https://github.com/matthewp)! - Make astro a `peerDependency` of integrations
-
-  This marks `astro` as a `peerDependency` of several packages that are already getting `major` version bumps. This is so we can more properly track the dependency between them and what version of Astro they are being used with.
-
-
-**Patch Changes**
-=======
 - [#5806](https://github.com/withastro/astro/pull/5806) [`7572f7402`](https://github.com/withastro/astro/commit/7572f7402238da37de748be58d678fedaf863b53) Thanks [@matthewp](https://github.com/matthewp)! - Make astro a peerDependency of integrations
 
   This marks `astro` as a peerDependency of several packages that are already getting `major` version bumps. This is so we can more properly track the dependency between them and what version of Astro they are being used with.
@@ -210,7 +150,6 @@
   ```
 
 ### Patch Changes
->>>>>>> cc5271d2
 
 - [#5837](https://github.com/withastro/astro/pull/5837) [`12f65a4d5`](https://github.com/withastro/astro/commit/12f65a4d55e3fd2993c2f67b18794dd536280c69) Thanks [@giuseppelt](https://github.com/giuseppelt)! - fix shiki css class replace logic
 
