import * as vite from 'vite';
import type { AstroSettings } from '../@types/astro.js';

const virtualModuleId = 'astro:transitions';
const resolvedVirtualModuleId = '\0' + virtualModuleId;
const virtualClientModuleId = 'astro:transitions/client';
const resolvedVirtualClientModuleId = '\0' + virtualClientModuleId;

// The virtual module for the astro:transitions namespace
export default function astroTransitions({ settings }: { settings: AstroSettings }): vite.Plugin {
	return {
		name: 'astro:transitions',
		async resolveId(id) {
			if (id === virtualModuleId) {
				return resolvedVirtualModuleId;
			}
			if (id === virtualClientModuleId) {
				return resolvedVirtualClientModuleId;
			}
		},
		load(id) {
			if (id === resolvedVirtualModuleId) {
				return `
				export * from "astro/virtual-modules/transitions.js";
				export { default as ViewTransitions } from "astro/components/ViewTransitions.astro";
			`;
			}
			if (id === resolvedVirtualClientModuleId) {
				return `
<<<<<<< HEAD
				export * from "astro/virtual-modules/transitions-router.js";
=======
				export { navigate, supportsViewTransitions, transitionEnabledOnThisPage } from "astro/transitions/router";
				export * from "astro/transitions/types";
				export {
					TRANSITION_BEFORE_PREPARATION, isTransitionBeforePreparationEvent, TransitionBeforePreparationEvent,
					TRANSITION_AFTER_PREPARATION,
					TRANSITION_BEFORE_SWAP, isTransitionBeforeSwapEvent, TransitionBeforeSwapEvent,
					TRANSITION_AFTER_SWAP, TRANSITION_PAGE_LOAD
				} from "astro/transitions/events";
>>>>>>> 4d1274c4
			`;
			}
		},
		transform(code, id) {
			if (id.includes('ViewTransitions.astro') && id.endsWith('.ts')) {
				const prefetchDisabled = settings.config.prefetch === false;
				return code.replace('__PREFETCH_DISABLED__', JSON.stringify(prefetchDisabled));
			}
		},
	};
}<|MERGE_RESOLUTION|>--- conflicted
+++ resolved
@@ -27,18 +27,14 @@
 			}
 			if (id === resolvedVirtualClientModuleId) {
 				return `
-<<<<<<< HEAD
-				export * from "astro/virtual-modules/transitions-router.js";
-=======
-				export { navigate, supportsViewTransitions, transitionEnabledOnThisPage } from "astro/transitions/router";
-				export * from "astro/transitions/types";
+				export { navigate, supportsViewTransitions, transitionEnabledOnThisPage } from "astro/virtual-modules/transitions-router.js";
+				export * from "astro/virtual-modules/transitions-types.js";
 				export {
 					TRANSITION_BEFORE_PREPARATION, isTransitionBeforePreparationEvent, TransitionBeforePreparationEvent,
 					TRANSITION_AFTER_PREPARATION,
 					TRANSITION_BEFORE_SWAP, isTransitionBeforeSwapEvent, TransitionBeforeSwapEvent,
 					TRANSITION_AFTER_SWAP, TRANSITION_PAGE_LOAD
-				} from "astro/transitions/events";
->>>>>>> 4d1274c4
+				} from "astro/virtual-modules/transitions-events.js";
 			`;
 			}
 		},
