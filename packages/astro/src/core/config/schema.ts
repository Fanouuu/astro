import type {
	RehypePlugin,
	RemarkPlugin,
	RemarkRehype,
	ShikiConfig,
} from '@astrojs/markdown-remark';
import { markdownConfigDefaults } from '@astrojs/markdown-remark';
import { bundledThemes, type BuiltinTheme } from 'shikiji';
import type { AstroUserConfig, ViteUserConfig } from '../../@types/astro.js';

import type { OutgoingHttpHeaders } from 'node:http';
import path from 'node:path';
import { pathToFileURL } from 'node:url';
import { z } from 'zod';
import { appendForwardSlash, prependForwardSlash, removeTrailingForwardSlash } from '../path.js';

// This import is required to appease TypeScript!
// See https://github.com/withastro/astro/pull/8762
import 'mdast-util-to-hast';

type ShikiLangs = NonNullable<ShikiConfig['langs']>;
type ShikiTheme = NonNullable<ShikiConfig['theme']>;

const ASTRO_CONFIG_DEFAULTS = {
	root: '.',
	srcDir: './src',
	publicDir: './public',
	outDir: './dist',
	cacheDir: './node_modules/.astro',
	base: '/',
	trailingSlash: 'ignore',
	build: {
		format: 'directory',
		client: './dist/client/',
		server: './dist/server/',
		assets: '_astro',
		serverEntry: 'entry.mjs',
		redirects: true,
		inlineStylesheets: 'auto',
	},
	image: {
		service: { entrypoint: 'astro/assets/services/sharp', config: {} },
	},
	devToolbar: {
		enabled: true,
	},
	compressHTML: true,
	server: {
		host: false,
		port: 4321,
		open: false,
	},
	integrations: [],
	markdown: markdownConfigDefaults,
	vite: {},
	legacy: {},
	redirects: {},
	experimental: {
		optimizeHoistedScript: false,
		contentCollectionCache: false,
	},
} satisfies AstroUserConfig & { server: { open: boolean } };

type RoutingStrategies = 'prefix-always' | 'prefix-other-locales';

export const AstroConfigSchema = z.object({
	root: z
		.string()
		.optional()
		.default(ASTRO_CONFIG_DEFAULTS.root)
		.transform((val) => new URL(val)),
	srcDir: z
		.string()
		.optional()
		.default(ASTRO_CONFIG_DEFAULTS.srcDir)
		.transform((val) => new URL(val)),
	publicDir: z
		.string()
		.optional()
		.default(ASTRO_CONFIG_DEFAULTS.publicDir)
		.transform((val) => new URL(val)),
	outDir: z
		.string()
		.optional()
		.default(ASTRO_CONFIG_DEFAULTS.outDir)
		.transform((val) => new URL(val)),
	cacheDir: z
		.string()
		.optional()
		.default(ASTRO_CONFIG_DEFAULTS.cacheDir)
		.transform((val) => new URL(val)),
	site: z.string().url().optional(),
	compressHTML: z.boolean().optional().default(ASTRO_CONFIG_DEFAULTS.compressHTML),
	base: z.string().optional().default(ASTRO_CONFIG_DEFAULTS.base),
	trailingSlash: z
		.union([z.literal('always'), z.literal('never'), z.literal('ignore')])
		.optional()
		.default(ASTRO_CONFIG_DEFAULTS.trailingSlash),
	output: z
		.union([z.literal('static'), z.literal('server'), z.literal('hybrid')])
		.optional()
		.default('static'),
	scopedStyleStrategy: z
		.union([z.literal('where'), z.literal('class'), z.literal('attribute')])
		.optional()
		.default('attribute'),
	adapter: z.object({ name: z.string(), hooks: z.object({}).passthrough().default({}) }).optional(),
	integrations: z.preprocess(
		// preprocess
		(val) => (Array.isArray(val) ? val.flat(Infinity).filter(Boolean) : val),
		// validate
		z
			.array(z.object({ name: z.string(), hooks: z.object({}).passthrough().default({}) }))
			.default(ASTRO_CONFIG_DEFAULTS.integrations)
	),
	build: z
		.object({
			format: z
				.union([z.literal('file'), z.literal('directory')])
				.optional()
				.default(ASTRO_CONFIG_DEFAULTS.build.format),
			client: z
				.string()
				.optional()
				.default(ASTRO_CONFIG_DEFAULTS.build.client)
				.transform((val) => new URL(val)),
			server: z
				.string()
				.optional()
				.default(ASTRO_CONFIG_DEFAULTS.build.server)
				.transform((val) => new URL(val)),
			assets: z.string().optional().default(ASTRO_CONFIG_DEFAULTS.build.assets),
			assetsPrefix: z.string().optional(),
			serverEntry: z.string().optional().default(ASTRO_CONFIG_DEFAULTS.build.serverEntry),
			redirects: z.boolean().optional().default(ASTRO_CONFIG_DEFAULTS.build.redirects),
			inlineStylesheets: z
				.enum(['always', 'auto', 'never'])
				.optional()
				.default(ASTRO_CONFIG_DEFAULTS.build.inlineStylesheets),
		})
		.default({}),
	server: z.preprocess(
		// preprocess
		// NOTE: Uses the "error" command here because this is overwritten by the
		// individualized schema parser with the correct command.
		(val) => (typeof val === 'function' ? val({ command: 'error' }) : val),
		// validate
		z
			.object({
				open: z.boolean().optional().default(ASTRO_CONFIG_DEFAULTS.server.open),
				host: z
					.union([z.string(), z.boolean()])
					.optional()
					.default(ASTRO_CONFIG_DEFAULTS.server.host),
				port: z.number().optional().default(ASTRO_CONFIG_DEFAULTS.server.port),
				headers: z.custom<OutgoingHttpHeaders>().optional(),
			})
			.default({})
	),
	redirects: z
		.record(
			z.string(),
			z.union([
				z.string(),
				z.object({
					status: z.union([
						z.literal(300),
						z.literal(301),
						z.literal(302),
						z.literal(303),
						z.literal(304),
						z.literal(307),
						z.literal(308),
					]),
					destination: z.string(),
				}),
			])
		)
		.default(ASTRO_CONFIG_DEFAULTS.redirects),
	prefetch: z
		.union([
			z.boolean(),
			z.object({
				prefetchAll: z.boolean().optional(),
				defaultStrategy: z.enum(['tap', 'hover', 'viewport']).optional(),
			}),
		])
		.optional(),
	image: z
		.object({
			endpoint: z.string().optional(),
			service: z
				.object({
					entrypoint: z
						.union([
							z.literal('astro/assets/services/sharp'),
							z.literal('astro/assets/services/squoosh'),
							z.string(),
						])
						.default(ASTRO_CONFIG_DEFAULTS.image.service.entrypoint),
					config: z.record(z.any()).default({}),
				})
				.default(ASTRO_CONFIG_DEFAULTS.image.service),
			domains: z.array(z.string()).default([]),
			remotePatterns: z
				.array(
					z.object({
						protocol: z.string().optional(),
						hostname: z
							.string()
							.refine(
								(val) => !val.includes('*') || val.startsWith('*.') || val.startsWith('**.'),
								{
									message: 'wildcards can only be placed at the beginning of the hostname',
								}
							)
							.optional(),
						port: z.string().optional(),
						pathname: z
							.string()
							.refine((val) => !val.includes('*') || val.endsWith('/*') || val.endsWith('/**'), {
								message: 'wildcards can only be placed at the end of a pathname',
							})
							.optional(),
					})
				)
				.default([]),
		})
		.default(ASTRO_CONFIG_DEFAULTS.image),
	devToolbar: z
		.object({
			enabled: z.boolean().default(ASTRO_CONFIG_DEFAULTS.devToolbar.enabled),
		})
		.default(ASTRO_CONFIG_DEFAULTS.devToolbar),
	markdown: z
		.object({
			syntaxHighlight: z
				.union([z.literal('shiki'), z.literal('prism'), z.literal(false)])
				.default(ASTRO_CONFIG_DEFAULTS.markdown.syntaxHighlight),
			shikiConfig: z
				.object({
					langs: z
						.custom<ShikiLangs[number]>()
						.array()
						.transform((langs) => {
							for (const lang of langs) {
								// shiki -> shikiji compat
								if (typeof lang === 'object') {
									// `id` renamed to `name` (always override)
									if ((lang as any).id) {
										lang.name = (lang as any).id;
									}
									// `grammar` flattened to lang itself
									if ((lang as any).grammar) {
										Object.assign(lang, (lang as any).grammar);
									}
								}
							}
							return langs;
						})
						.default([]),
					theme: z
						.enum(Object.keys(bundledThemes) as [BuiltinTheme, ...BuiltinTheme[]])
						.or(z.custom<ShikiTheme>())
						.default(ASTRO_CONFIG_DEFAULTS.markdown.shikiConfig.theme!),
					experimentalThemes: z
						.record(
							z
								.enum(Object.keys(bundledThemes) as [BuiltinTheme, ...BuiltinTheme[]])
								.or(z.custom<ShikiTheme>())
						)
						.default(ASTRO_CONFIG_DEFAULTS.markdown.shikiConfig.experimentalThemes!),
					wrap: z.boolean().or(z.null()).default(ASTRO_CONFIG_DEFAULTS.markdown.shikiConfig.wrap!),
				})
				.default({}),
			remarkPlugins: z
				.union([
					z.string(),
					z.tuple([z.string(), z.any()]),
					z.custom<RemarkPlugin>((data) => typeof data === 'function'),
					z.tuple([z.custom<RemarkPlugin>((data) => typeof data === 'function'), z.any()]),
				])
				.array()
				.default(ASTRO_CONFIG_DEFAULTS.markdown.remarkPlugins),
			rehypePlugins: z
				.union([
					z.string(),
					z.tuple([z.string(), z.any()]),
					z.custom<RehypePlugin>((data) => typeof data === 'function'),
					z.tuple([z.custom<RehypePlugin>((data) => typeof data === 'function'), z.any()]),
				])
				.array()
				.default(ASTRO_CONFIG_DEFAULTS.markdown.rehypePlugins),
			remarkRehype: z
				.custom<RemarkRehype>((data) => data instanceof Object && !Array.isArray(data))
				.optional()
				.default(ASTRO_CONFIG_DEFAULTS.markdown.remarkRehype),
			gfm: z.boolean().default(ASTRO_CONFIG_DEFAULTS.markdown.gfm),
			smartypants: z.boolean().default(ASTRO_CONFIG_DEFAULTS.markdown.smartypants),
		})
		.default({}),
	vite: z
		.custom<ViteUserConfig>((data) => data instanceof Object && !Array.isArray(data))
		.default(ASTRO_CONFIG_DEFAULTS.vite),
	i18n: z.optional(
		z
			.object({
				defaultLocale: z.string(),
				locales: z.array(
					z.union([
						z.string(),
						z.object({
							path: z.string(),
							codes: z.string().array().nonempty(),
						}),
					])
				),
				fallback: z.record(z.string(), z.string()).optional(),
				routing: z
					.object({
<<<<<<< HEAD
						defaultLocale: z.string(),
						locales: z.string().array(),
						fallback: z.record(z.string(), z.string()).optional(),
						domains: z
							.record(
								z.string(),
								z
									.string()
									.url(
										"The domain value must be a valid URL, and it has to start with 'https' or 'http'."
									)
							)
							.optional(),
						routingStrategy: z
							.enum(['prefix-always', 'prefix-other-locales', 'domain'])
							.optional()
							.default('prefix-other-locales'),
					})
					.optional()
					.superRefine((i18n, ctx) => {
						if (i18n) {
							const { defaultLocale, locales, fallback, domains, routingStrategy } = i18n;
							if (!locales.includes(defaultLocale)) {
=======
						prefixDefaultLocale: z.boolean().default(false),
						strategy: z.enum(['pathname']).default('pathname'),
					})
					.default({})
					.transform((routing) => {
						let strategy: RoutingStrategies;
						switch (routing.strategy) {
							case 'pathname': {
								if (routing.prefixDefaultLocale === true) {
									strategy = 'prefix-always';
								} else {
									strategy = 'prefix-other-locales';
								}
							}
						}
						return strategy;
					}),
			})
			.optional()
			.superRefine((i18n, ctx) => {
				if (i18n) {
					const { defaultLocale, locales: _locales, fallback } = i18n;
					const locales = _locales.map((locale) => {
						if (typeof locale === 'string') {
							return locale;
						} else {
							return locale.path;
						}
					});
					if (!locales.includes(defaultLocale)) {
						ctx.addIssue({
							code: z.ZodIssueCode.custom,
							message: `The default locale \`${defaultLocale}\` is not present in the \`i18n.locales\` array.`,
						});
					}
					if (fallback) {
						for (const [fallbackFrom, fallbackTo] of Object.entries(fallback)) {
							if (!locales.includes(fallbackFrom)) {
>>>>>>> 8c9fe009
								ctx.addIssue({
									code: z.ZodIssueCode.custom,
									message: `The locale \`${fallbackFrom}\` key in the \`i18n.fallback\` record doesn't exist in the \`i18n.locales\` array.`,
								});
							}

							if (fallbackFrom === defaultLocale) {
								ctx.addIssue({
									code: z.ZodIssueCode.custom,
									message: `You can't use the default locale as a key. The default locale can only be used as value.`,
								});
							}

							if (!locales.includes(fallbackTo)) {
								ctx.addIssue({
									code: z.ZodIssueCode.custom,
									message: `The locale \`${fallbackTo}\` value in the \`i18n.fallback\` record doesn't exist in the \`i18n.locales\` array.`,
								});
							}
							if (domains) {
								const entries = Object.entries(domains);
								if (entries.length > 0) {
									if (routingStrategy !== 'domain') {
										ctx.addIssue({
											code: z.ZodIssueCode.custom,
											message: `When specifying some domains, the property \`i18n.routingStrategy\` must be set to \`"domain"\`.`,
										});
									}
								}

								for (const [domainKey, domainValue] of Object.entries(domains)) {
									if (!locales.includes(domainKey)) {
										ctx.addIssue({
											code: z.ZodIssueCode.custom,
											message: `The locale \`${domainKey}\` key in the \`i18n.domains\` record doesn't exist in the \`i18n.locales\` array.`,
										});
									}
									try {
										const domainUrl = new URL(domainValue);
										if (domainUrl.pathname !== '/') {
											ctx.addIssue({
												code: z.ZodIssueCode.custom,
												message: `The URL \`${domainValue}\` must contain only the origin. A subsequent pathname isn't allowed here. Remove \`${domainUrl.pathname}\`.`,
											});
										}
									} catch {
										// no need to catch the error
									}
								}
							}
						}
					}
				}
			})
	),
	experimental: z
		.object({
			optimizeHoistedScript: z
				.boolean()
				.optional()
				.default(ASTRO_CONFIG_DEFAULTS.experimental.optimizeHoistedScript),
			contentCollectionCache: z
				.boolean()
				.optional()
				.default(ASTRO_CONFIG_DEFAULTS.experimental.contentCollectionCache),
		})
		.strict(
			`Invalid or outdated experimental feature.\nCheck for incorrect spelling or outdated Astro version.\nSee https://docs.astro.build/en/reference/configuration-reference/#experimental-flags for a list of all current experiments.`
		)
		.default({}),
	legacy: z.object({}).default({}),
});

export type AstroConfigType = z.infer<typeof AstroConfigSchema>;

export function createRelativeSchema(cmd: string, fileProtocolRoot: string) {
	// We need to extend the global schema to add transforms that are relative to root.
	// This is type checked against the global schema to make sure we still match.
	const AstroConfigRelativeSchema = AstroConfigSchema.extend({
		root: z
			.string()
			.default(ASTRO_CONFIG_DEFAULTS.root)
			.transform((val) => resolveDirAsUrl(val, fileProtocolRoot)),
		srcDir: z
			.string()
			.default(ASTRO_CONFIG_DEFAULTS.srcDir)
			.transform((val) => resolveDirAsUrl(val, fileProtocolRoot)),
		compressHTML: z.boolean().optional().default(ASTRO_CONFIG_DEFAULTS.compressHTML),
		publicDir: z
			.string()
			.default(ASTRO_CONFIG_DEFAULTS.publicDir)
			.transform((val) => resolveDirAsUrl(val, fileProtocolRoot)),
		outDir: z
			.string()
			.default(ASTRO_CONFIG_DEFAULTS.outDir)
			.transform((val) => resolveDirAsUrl(val, fileProtocolRoot)),
		cacheDir: z
			.string()
			.default(ASTRO_CONFIG_DEFAULTS.cacheDir)
			.transform((val) => resolveDirAsUrl(val, fileProtocolRoot)),
		build: z
			.object({
				format: z
					.union([z.literal('file'), z.literal('directory')])
					.optional()
					.default(ASTRO_CONFIG_DEFAULTS.build.format),
				client: z
					.string()
					.optional()
					.default(ASTRO_CONFIG_DEFAULTS.build.client)
					.transform((val) => resolveDirAsUrl(val, fileProtocolRoot)),
				server: z
					.string()
					.optional()
					.default(ASTRO_CONFIG_DEFAULTS.build.server)
					.transform((val) => resolveDirAsUrl(val, fileProtocolRoot)),
				assets: z.string().optional().default(ASTRO_CONFIG_DEFAULTS.build.assets),
				assetsPrefix: z.string().optional(),
				serverEntry: z.string().optional().default(ASTRO_CONFIG_DEFAULTS.build.serverEntry),
				redirects: z.boolean().optional().default(ASTRO_CONFIG_DEFAULTS.build.redirects),
				inlineStylesheets: z
					.enum(['always', 'auto', 'never'])
					.optional()
					.default(ASTRO_CONFIG_DEFAULTS.build.inlineStylesheets),
			})
			.optional()
			.default({}),
		server: z.preprocess(
			// preprocess
			(val) => {
				if (typeof val === 'function') {
					return val({ command: cmd === 'dev' ? 'dev' : 'preview' });
				} else {
					return val;
				}
			},
			// validate
			z
				.object({
					host: z
						.union([z.string(), z.boolean()])
						.optional()
						.default(ASTRO_CONFIG_DEFAULTS.server.host),
					port: z.number().optional().default(ASTRO_CONFIG_DEFAULTS.server.port),
					open: z.boolean().optional().default(ASTRO_CONFIG_DEFAULTS.server.open),
					headers: z.custom<OutgoingHttpHeaders>().optional(),
					streaming: z.boolean().optional().default(true),
				})
				.optional()
				.default({})
		),
	})
		.transform((config) => {
			// If the user changed outDir but not build.server, build.config, adjust so those
			// are relative to the outDir, as is the expected default.
			if (
				!config.build.server.toString().startsWith(config.outDir.toString()) &&
				config.build.server.toString().endsWith('dist/server/')
			) {
				config.build.server = new URL('./dist/server/', config.outDir);
			}
			if (
				!config.build.client.toString().startsWith(config.outDir.toString()) &&
				config.build.client.toString().endsWith('dist/client/')
			) {
				config.build.client = new URL('./dist/client/', config.outDir);
			}

			// Handle `base` trailing slash based on `trailingSlash` config
			if (config.trailingSlash === 'never') {
				config.base = prependForwardSlash(removeTrailingForwardSlash(config.base));
			} else if (config.trailingSlash === 'always') {
				config.base = prependForwardSlash(appendForwardSlash(config.base));
			} else {
				config.base = prependForwardSlash(config.base);
			}

			return config;
		})
		.refine((obj) => !obj.outDir.toString().startsWith(obj.publicDir.toString()), {
			message:
				'The value of `outDir` must not point to a path within the folder set as `publicDir`, this will cause an infinite loop',
		});

	return AstroConfigRelativeSchema;
}

function resolveDirAsUrl(dir: string, root: string) {
	let resolvedDir = path.resolve(root, dir);
	if (!resolvedDir.endsWith(path.sep)) {
		resolvedDir += path.sep;
	}
	return pathToFileURL(resolvedDir);
}<|MERGE_RESOLUTION|>--- conflicted
+++ resolved
@@ -315,34 +315,19 @@
 						}),
 					])
 				),
+				domains: z
+					.record(
+						z.string(),
+						z
+							.string()
+							.url(
+								"The domain value must be a valid URL, and it has to start with 'https' or 'http'."
+							)
+					)
+					.optional(),
 				fallback: z.record(z.string(), z.string()).optional(),
 				routing: z
 					.object({
-<<<<<<< HEAD
-						defaultLocale: z.string(),
-						locales: z.string().array(),
-						fallback: z.record(z.string(), z.string()).optional(),
-						domains: z
-							.record(
-								z.string(),
-								z
-									.string()
-									.url(
-										"The domain value must be a valid URL, and it has to start with 'https' or 'http'."
-									)
-							)
-							.optional(),
-						routingStrategy: z
-							.enum(['prefix-always', 'prefix-other-locales', 'domain'])
-							.optional()
-							.default('prefix-other-locales'),
-					})
-					.optional()
-					.superRefine((i18n, ctx) => {
-						if (i18n) {
-							const { defaultLocale, locales, fallback, domains, routingStrategy } = i18n;
-							if (!locales.includes(defaultLocale)) {
-=======
 						prefixDefaultLocale: z.boolean().default(false),
 						strategy: z.enum(['pathname']).default('pathname'),
 					})
@@ -364,7 +349,7 @@
 			.optional()
 			.superRefine((i18n, ctx) => {
 				if (i18n) {
-					const { defaultLocale, locales: _locales, fallback } = i18n;
+					const { defaultLocale, locales: _locales, fallback, domains, routingStrategy } = i18n;
 					const locales = _locales.map((locale) => {
 						if (typeof locale === 'string') {
 							return locale;
@@ -381,7 +366,6 @@
 					if (fallback) {
 						for (const [fallbackFrom, fallbackTo] of Object.entries(fallback)) {
 							if (!locales.includes(fallbackFrom)) {
->>>>>>> 8c9fe009
 								ctx.addIssue({
 									code: z.ZodIssueCode.custom,
 									message: `The locale \`${fallbackFrom}\` key in the \`i18n.fallback\` record doesn't exist in the \`i18n.locales\` array.`,
@@ -395,11 +379,13 @@
 								});
 							}
 
-							if (!locales.includes(fallbackTo)) {
-								ctx.addIssue({
-									code: z.ZodIssueCode.custom,
-									message: `The locale \`${fallbackTo}\` value in the \`i18n.fallback\` record doesn't exist in the \`i18n.locales\` array.`,
-								});
+									if (!locales.includes(fallbackTo)) {
+										ctx.addIssue({
+											code: z.ZodIssueCode.custom,
+											message: `The locale \`${fallbackTo}\` value in the \`i18n.fallback\` record doesn't exist in the \`i18n.locales\` array.`,
+										});
+									}
+								}
 							}
 							if (domains) {
 								const entries = Object.entries(domains);
@@ -433,11 +419,8 @@
 								}
 							}
 						}
-					}
-				}
-			})
-	),
-	experimental: z
+					})
+			),experimental: z
 		.object({
 			optimizeHoistedScript: z
 				.boolean()
