import type { RehypePlugin, RemarkPlugin, RemarkRehype } from '@astrojs/markdown-remark';
import { markdownConfigDefaults } from '@astrojs/markdown-remark';
import type { ILanguageRegistration, IThemeRegistration, Theme } from 'shiki';
import type { AstroUserConfig, ViteUserConfig } from '../../@types/astro';

import type { OutgoingHttpHeaders } from 'node:http';
import path from 'node:path';
import { pathToFileURL } from 'node:url';
import { BUNDLED_THEMES } from 'shiki';
import { z } from 'zod';
import { appendForwardSlash, prependForwardSlash, removeTrailingForwardSlash } from '../path.js';

const ASTRO_CONFIG_DEFAULTS = {
	root: '.',
	srcDir: './src',
	publicDir: './public',
	outDir: './dist',
	cacheDir: './node_modules/.astro',
	base: '/',
	trailingSlash: 'ignore',
	build: {
		format: 'directory',
		client: './dist/client/',
		server: './dist/server/',
		assets: '_astro',
		serverEntry: 'entry.mjs',
		redirects: true,
		inlineStylesheets: 'never',
		split: false,
		excludeMiddleware: false,
	},
	compressHTML: true,
	server: {
		host: false,
		port: 4321,
		open: false,
	},
	integrations: [],
	markdown: {
		drafts: false,
		...markdownConfigDefaults,
	},
	vite: {},
	legacy: {},
	redirects: {},
	experimental: {
		viewTransitions: false,
		optimizeHoistedScript: false,
	},
} satisfies AstroUserConfig & { server: { open: boolean } };

export const AstroConfigSchema = z.object({
	root: z
		.string()
		.optional()
		.default(ASTRO_CONFIG_DEFAULTS.root)
		.transform((val) => new URL(val)),
	srcDir: z
		.string()
		.optional()
		.default(ASTRO_CONFIG_DEFAULTS.srcDir)
		.transform((val) => new URL(val)),
	publicDir: z
		.string()
		.optional()
		.default(ASTRO_CONFIG_DEFAULTS.publicDir)
		.transform((val) => new URL(val)),
	outDir: z
		.string()
		.optional()
		.default(ASTRO_CONFIG_DEFAULTS.outDir)
		.transform((val) => new URL(val)),
	cacheDir: z
		.string()
		.optional()
		.default(ASTRO_CONFIG_DEFAULTS.cacheDir)
		.transform((val) => new URL(val)),
	site: z.string().url().optional(),
	compressHTML: z.boolean().optional().default(ASTRO_CONFIG_DEFAULTS.compressHTML),
	base: z.string().optional().default(ASTRO_CONFIG_DEFAULTS.base),
	trailingSlash: z
		.union([z.literal('always'), z.literal('never'), z.literal('ignore')])
		.optional()
		.default(ASTRO_CONFIG_DEFAULTS.trailingSlash),
	output: z
		.union([z.literal('static'), z.literal('server'), z.literal('hybrid')])
		.optional()
		.default('static'),
	scopedStyleStrategy: z
		.union([z.literal('where'), z.literal('class'), z.literal('attribute')])
		.optional()
		.default('attribute'),
	adapter: z.object({ name: z.string(), hooks: z.object({}).passthrough().default({}) }).optional(),
	integrations: z.preprocess(
		// preprocess
		(val) => (Array.isArray(val) ? val.flat(Infinity).filter(Boolean) : val),
		// validate
		z
			.array(z.object({ name: z.string(), hooks: z.object({}).passthrough().default({}) }))
			.default(ASTRO_CONFIG_DEFAULTS.integrations)
	),
	build: z
		.object({
			format: z
				.union([z.literal('file'), z.literal('directory')])
				.optional()
				.default(ASTRO_CONFIG_DEFAULTS.build.format),
			client: z
				.string()
				.optional()
				.default(ASTRO_CONFIG_DEFAULTS.build.client)
				.transform((val) => new URL(val)),
			server: z
				.string()
				.optional()
				.default(ASTRO_CONFIG_DEFAULTS.build.server)
				.transform((val) => new URL(val)),
			assets: z.string().optional().default(ASTRO_CONFIG_DEFAULTS.build.assets),
			assetsPrefix: z.string().optional(),
			serverEntry: z.string().optional().default(ASTRO_CONFIG_DEFAULTS.build.serverEntry),
			redirects: z.boolean().optional().default(ASTRO_CONFIG_DEFAULTS.build.redirects),
			inlineStylesheets: z
				.enum(['always', 'auto', 'never'])
				.optional()
				.default(ASTRO_CONFIG_DEFAULTS.build.inlineStylesheets),

			/**
			 * @deprecated
			 * Use the adapter feature instead
			 */
			split: z.boolean().optional().default(ASTRO_CONFIG_DEFAULTS.build.split),
			/**
			 * @deprecated
			 * Use the adapter feature instead
			 */
			excludeMiddleware: z
				.boolean()
				.optional()
				.default(ASTRO_CONFIG_DEFAULTS.build.excludeMiddleware),
		})
		.optional()
		.default({}),
	server: z.preprocess(
		// preprocess
		// NOTE: Uses the "error" command here because this is overwritten by the
		// individualized schema parser with the correct command.
		(val) => (typeof val === 'function' ? val({ command: 'error' }) : val),
		// validate
		z
			.object({
				open: z.boolean().optional().default(ASTRO_CONFIG_DEFAULTS.server.open),
				host: z
					.union([z.string(), z.boolean()])
					.optional()
					.default(ASTRO_CONFIG_DEFAULTS.server.host),
				port: z.number().optional().default(ASTRO_CONFIG_DEFAULTS.server.port),
				headers: z.custom<OutgoingHttpHeaders>().optional(),
			})
			.optional()
			.default({})
	),
	redirects: z
		.record(
			z.string(),
			z.union([
				z.string(),
				z.object({
					status: z.union([
						z.literal(300),
						z.literal(301),
						z.literal(302),
						z.literal(303),
						z.literal(304),
						z.literal(307),
						z.literal(308),
					]),
					destination: z.string(),
				}),
			])
		)
		.default(ASTRO_CONFIG_DEFAULTS.redirects),
	image: z
		.object({
			service: z.object({
				entrypoint: z.union([
					z.literal('astro/assets/services/sharp'),
					z.literal('astro/assets/services/squoosh'),
					z.string(),
				]),
				config: z.record(z.any()).default({}),
			}),
			domains: z.array(z.string()).default([]),
			remotePatterns: z
				.array(
					z.object({
						protocol: z.string().optional(),
						hostname: z
							.string()
							.refine(
								(val) => !val.includes('*') || val.startsWith('*.') || val.startsWith('**.'),
								{
									message: 'wildcards can only be placed at the beginning of the hostname',
								}
							)
							.optional(),
						port: z.string().optional(),
						pathname: z
							.string()
							.refine((val) => !val.includes('*') || val.endsWith('/*') || val.endsWith('/**'), {
								message: 'wildcards can only be placed at the end of a pathname',
							})
							.optional(),
					})
				)
				.default([]),
		})
		.default({
<<<<<<< HEAD
			service: { entrypoint: 'astro/assets/services/sharp', config: {} },
=======
			service: { entrypoint: 'astro/assets/services/squoosh', config: {} },
			domains: [],
			remotePatterns: [],
>>>>>>> d6b49437
		}),
	markdown: z
		.object({
			drafts: z.boolean().default(false),
			syntaxHighlight: z
				.union([z.literal('shiki'), z.literal('prism'), z.literal(false)])
				.default(ASTRO_CONFIG_DEFAULTS.markdown.syntaxHighlight),
			shikiConfig: z
				.object({
					langs: z.custom<ILanguageRegistration>().array().default([]),
					theme: z
						.enum(BUNDLED_THEMES as [Theme, ...Theme[]])
						.or(z.custom<IThemeRegistration>())
						.default(ASTRO_CONFIG_DEFAULTS.markdown.shikiConfig.theme!),
					wrap: z.boolean().or(z.null()).default(ASTRO_CONFIG_DEFAULTS.markdown.shikiConfig.wrap!),
				})
				.default({}),
			remarkPlugins: z
				.union([
					z.string(),
					z.tuple([z.string(), z.any()]),
					z.custom<RemarkPlugin>((data) => typeof data === 'function'),
					z.tuple([z.custom<RemarkPlugin>((data) => typeof data === 'function'), z.any()]),
				])
				.array()
				.default(ASTRO_CONFIG_DEFAULTS.markdown.remarkPlugins),
			rehypePlugins: z
				.union([
					z.string(),
					z.tuple([z.string(), z.any()]),
					z.custom<RehypePlugin>((data) => typeof data === 'function'),
					z.tuple([z.custom<RehypePlugin>((data) => typeof data === 'function'), z.any()]),
				])
				.array()
				.default(ASTRO_CONFIG_DEFAULTS.markdown.rehypePlugins),
			remarkRehype: z
				.custom<RemarkRehype>((data) => data instanceof Object && !Array.isArray(data))
				.optional()
				.default(ASTRO_CONFIG_DEFAULTS.markdown.remarkRehype),
			gfm: z.boolean().default(ASTRO_CONFIG_DEFAULTS.markdown.gfm),
			smartypants: z.boolean().default(ASTRO_CONFIG_DEFAULTS.markdown.smartypants),
		})
		.default({}),
	vite: z
		.custom<ViteUserConfig>((data) => data instanceof Object && !Array.isArray(data))
		.default(ASTRO_CONFIG_DEFAULTS.vite),
	experimental: z
		.object({
			viewTransitions: z
				.boolean()
				.optional()
				.default(ASTRO_CONFIG_DEFAULTS.experimental.viewTransitions),
			optimizeHoistedScript: z
				.boolean()
				.optional()
				.default(ASTRO_CONFIG_DEFAULTS.experimental.optimizeHoistedScript),
		})
		.passthrough()
		.refine(
			(d) => {
				const validKeys = Object.keys(ASTRO_CONFIG_DEFAULTS.experimental);
				const invalidKeys = Object.keys(d).filter((key) => !validKeys.includes(key));
				if (invalidKeys.length > 0) return false;
				return true;
			},
			(d) => {
				const validKeys = Object.keys(ASTRO_CONFIG_DEFAULTS.experimental);
				const invalidKeys = Object.keys(d).filter((key) => !validKeys.includes(key));
				return {
					message: `Invalid experimental key: \`${invalidKeys.join(
						', '
					)}\`. \nMake sure the spelling is correct, and that your Astro version supports this experiment.\nSee https://docs.astro.build/en/reference/configuration-reference/#experimental-flags for more information.`,
				};
			}
		)
		.optional()
		.default({}),
	legacy: z.object({}).optional().default({}),
});

export type AstroConfigType = z.infer<typeof AstroConfigSchema>;

export function createRelativeSchema(cmd: string, fileProtocolRoot: string) {
	// We need to extend the global schema to add transforms that are relative to root.
	// This is type checked against the global schema to make sure we still match.
	const AstroConfigRelativeSchema = AstroConfigSchema.extend({
		root: z
			.string()
			.default(ASTRO_CONFIG_DEFAULTS.root)
			.transform((val) => resolveDirAsUrl(val, fileProtocolRoot)),
		srcDir: z
			.string()
			.default(ASTRO_CONFIG_DEFAULTS.srcDir)
			.transform((val) => resolveDirAsUrl(val, fileProtocolRoot)),
		compressHTML: z.boolean().optional().default(ASTRO_CONFIG_DEFAULTS.compressHTML),
		publicDir: z
			.string()
			.default(ASTRO_CONFIG_DEFAULTS.publicDir)
			.transform((val) => resolveDirAsUrl(val, fileProtocolRoot)),
		outDir: z
			.string()
			.default(ASTRO_CONFIG_DEFAULTS.outDir)
			.transform((val) => resolveDirAsUrl(val, fileProtocolRoot)),
		cacheDir: z
			.string()
			.default(ASTRO_CONFIG_DEFAULTS.cacheDir)
			.transform((val) => resolveDirAsUrl(val, fileProtocolRoot)),
		build: z
			.object({
				format: z
					.union([z.literal('file'), z.literal('directory')])
					.optional()
					.default(ASTRO_CONFIG_DEFAULTS.build.format),
				client: z
					.string()
					.optional()
					.default(ASTRO_CONFIG_DEFAULTS.build.client)
					.transform((val) => resolveDirAsUrl(val, fileProtocolRoot)),
				server: z
					.string()
					.optional()
					.default(ASTRO_CONFIG_DEFAULTS.build.server)
					.transform((val) => resolveDirAsUrl(val, fileProtocolRoot)),
				assets: z.string().optional().default(ASTRO_CONFIG_DEFAULTS.build.assets),
				assetsPrefix: z.string().optional(),
				serverEntry: z.string().optional().default(ASTRO_CONFIG_DEFAULTS.build.serverEntry),
				redirects: z.boolean().optional().default(ASTRO_CONFIG_DEFAULTS.build.redirects),
				inlineStylesheets: z
					.enum(['always', 'auto', 'never'])
					.optional()
					.default(ASTRO_CONFIG_DEFAULTS.build.inlineStylesheets),

				split: z.boolean().optional().default(ASTRO_CONFIG_DEFAULTS.build.split),
				excludeMiddleware: z
					.boolean()
					.optional()
					.default(ASTRO_CONFIG_DEFAULTS.build.excludeMiddleware),
			})
			.optional()
			.default({}),
		server: z.preprocess(
			// preprocess
			(val) => {
				if (typeof val === 'function') {
					return val({ command: cmd === 'dev' ? 'dev' : 'preview' });
				} else {
					return val;
				}
			},
			// validate
			z
				.object({
					host: z
						.union([z.string(), z.boolean()])
						.optional()
						.default(ASTRO_CONFIG_DEFAULTS.server.host),
					port: z.number().optional().default(ASTRO_CONFIG_DEFAULTS.server.port),
					open: z.boolean().optional().default(ASTRO_CONFIG_DEFAULTS.server.open),
					headers: z.custom<OutgoingHttpHeaders>().optional(),
					streaming: z.boolean().optional().default(true),
				})
				.optional()
				.default({})
		),
	}).transform((config) => {
		// If the user changed outDir but not build.server, build.config, adjust so those
		// are relative to the outDir, as is the expected default.
		if (
			!config.build.server.toString().startsWith(config.outDir.toString()) &&
			config.build.server.toString().endsWith('dist/server/')
		) {
			config.build.server = new URL('./dist/server/', config.outDir);
		}
		if (
			!config.build.client.toString().startsWith(config.outDir.toString()) &&
			config.build.client.toString().endsWith('dist/client/')
		) {
			config.build.client = new URL('./dist/client/', config.outDir);
		}

		// Handle `base` trailing slash based on `trailingSlash` config
		if (config.trailingSlash === 'never') {
			config.base = prependForwardSlash(removeTrailingForwardSlash(config.base));
		} else if (config.trailingSlash === 'always') {
			config.base = prependForwardSlash(appendForwardSlash(config.base));
		} else {
			config.base = prependForwardSlash(config.base);
		}

		return config;
	});

	return AstroConfigRelativeSchema;
}

function resolveDirAsUrl(dir: string, root: string) {
	let resolvedDir = path.resolve(root, dir);
	if (!resolvedDir.endsWith(path.sep)) {
		resolvedDir += path.sep;
	}
	return pathToFileURL(resolvedDir);
}<|MERGE_RESOLUTION|>--- conflicted
+++ resolved
@@ -215,13 +215,7 @@
 				.default([]),
 		})
 		.default({
-<<<<<<< HEAD
 			service: { entrypoint: 'astro/assets/services/sharp', config: {} },
-=======
-			service: { entrypoint: 'astro/assets/services/squoosh', config: {} },
-			domains: [],
-			remotePatterns: [],
->>>>>>> d6b49437
 		}),
 	markdown: z
 		.object({
