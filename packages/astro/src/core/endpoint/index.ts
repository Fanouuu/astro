--- conflicted
+++ resolved
@@ -29,11 +29,7 @@
 	props: Record<string, any>;
 	adapterName?: string;
 	locales: Locales | undefined;
-<<<<<<< HEAD
-	routingStrategy: RoutingStrategy;
-=======
 	routingStrategy: RoutingStrategies | undefined;
->>>>>>> 17f27e7c
 	defaultLocale: string | undefined;
 };
 
