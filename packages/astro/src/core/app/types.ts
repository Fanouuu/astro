import type {
	Locales,
	RouteData,
	SerializedRouteData,
	SSRComponentMetadata,
	SSRLoadedRenderer,
	SSRResult,
} from '../../@types/astro.js';
import type { SinglePageBuiltModule } from '../build/types.js';
import type { RoutingStrategies } from '../config/schema.js';

export type ComponentPath = string;

export type StylesheetAsset =
	| { type: 'inline'; content: string }
	| { type: 'external'; src: string };

export interface RouteInfo {
	routeData: RouteData;
	file: string;
	links: string[];
	scripts: // Integration injected
	(
		| { children: string; stage: string }
		// Hoisted
		| { type: 'inline' | 'external'; value: string }
	)[];
	styles: StylesheetAsset[];
}

export type SerializedRouteInfo = Omit<RouteInfo, 'routeData'> & {
	routeData: SerializedRouteData;
};

export type ImportComponentInstance = () => Promise<SinglePageBuiltModule>;

export type SSRManifest = {
	adapterName: string;
	routes: RouteInfo[];
	site?: string;
	base: string;
	trailingSlash: 'always' | 'never' | 'ignore';
	buildFormat: 'file' | 'directory';
	compressHTML: boolean;
	assetsPrefix?: string;
	renderers: SSRLoadedRenderer[];
	/**
	 * Map of directive name (e.g. `load`) to the directive script code
	 */
	clientDirectives: Map<string, string>;
	entryModules: Record<string, string>;
	assets: Set<string>;
	componentMetadata: SSRResult['componentMetadata'];
	pageModule?: SinglePageBuiltModule;
	pageMap?: Map<ComponentPath, ImportComponentInstance>;
	i18n: SSRManifestI18n | undefined;
};

export type SSRManifestI18n = {
	fallback?: Record<string, string>;
<<<<<<< HEAD
	routing?: 'prefix-always' | 'prefix-other-locales' | 'domains' | 'domains-prefix-default';
=======
	routing?: RoutingStrategies;
>>>>>>> 17f27e7c
	locales: Locales;
	defaultLocale: string;
	domainLookupTable: Record<string, string>;
};

export type SerializedSSRManifest = Omit<
	SSRManifest,
	'routes' | 'assets' | 'componentMetadata' | 'clientDirectives'
> & {
	routes: SerializedRouteInfo[];
	assets: string[];
	componentMetadata: [string, SSRComponentMetadata][];
	clientDirectives: [string, string][];
};<|MERGE_RESOLUTION|>--- conflicted
+++ resolved
@@ -58,11 +58,7 @@
 
 export type SSRManifestI18n = {
 	fallback?: Record<string, string>;
-<<<<<<< HEAD
-	routing?: 'prefix-always' | 'prefix-other-locales' | 'domains' | 'domains-prefix-default';
-=======
 	routing?: RoutingStrategies;
->>>>>>> 17f27e7c
 	locales: Locales;
 	defaultLocale: string;
 	domainLookupTable: Record<string, string>;
