--- conflicted
+++ resolved
@@ -32,11 +32,7 @@
 	locals?: object;
 	locales: Locales | undefined;
 	defaultLocale: string | undefined;
-<<<<<<< HEAD
-	routingStrategy: 'prefix-always' | 'prefix-other-locales' | 'domain' | undefined;
-=======
-	routing: 'prefix-always' | 'prefix-other-locales' | undefined;
->>>>>>> 8c9fe009
+	routing: 'prefix-always' | 'prefix-other-locales' | 'domain' | undefined;
 }
 
 export type CreateRenderContextArgs = Partial<
@@ -243,13 +239,8 @@
 
 export function computeCurrentLocale(
 	request: Request,
-<<<<<<< HEAD
-	locales: string[],
+	locales: Locales,
 	routingStrategy: RoutingStrategy,
-=======
-	locales: Locales,
-	routingStrategy: 'prefix-always' | 'prefix-other-locales' | undefined,
->>>>>>> 8c9fe009
 	defaultLocale: string | undefined
 ): undefined | string {
 	const requestUrl = new URL(request.url);
