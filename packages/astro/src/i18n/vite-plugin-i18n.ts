--- conflicted
+++ resolved
@@ -19,10 +19,6 @@
 export default function astroInternationalization({
 	settings,
 }: AstroInternationalization): vite.Plugin {
-<<<<<<< HEAD
-	let isCommandBuild = false;
-
-=======
 	const {
 		base,
 		build: { format },
@@ -30,7 +26,8 @@
 		site,
 		trailingSlash,
 	} = settings.config;
->>>>>>> 05f808c1
+	let isCommandBuild = false;
+
 	return {
 		name: 'astro:i18n',
 		enforce: 'pre',
@@ -47,56 +44,6 @@
 			return opts;
 		},
 		load(id) {
-<<<<<<< HEAD
-			if (id === resolvedVirtualModuleId) {
-				return `
-					import { 
-						getLocaleRelativeUrl as _getLocaleRelativeUrl, 
-						getLocaleRelativeUrlList as _getLocaleRelativeUrlList,
-						getLocaleAbsoluteUrl as _getLocaleAbsoluteUrl, 
-						getLocaleAbsoluteUrlList as _getLocaleAbsoluteUrlList,
-						getPathByLocale as _getPathByLocale, 
-						getLocaleByPath as _getLocaleByPath,
-					} from "astro/virtual-modules/i18n.js";
-					
-					const base =  ${JSON.stringify(settings.config.base)};
-					const trailingSlash =  ${JSON.stringify(settings.config.trailingSlash)};
-					const format =  ${JSON.stringify(settings.config.build.format)};
-					const site = ${JSON.stringify(settings.config.site)};
-					const i18n = ${JSON.stringify(settings.config.i18n)};
-					const isBuild = ${isCommandBuild};
-					
-					export const getRelativeLocaleUrl = (locale, path = "", opts) => _getLocaleRelativeUrl({ 
-						locale,
-						path, 
-						base, 
-						trailingSlash, 
-						format,					
-						...i18n,
-						...opts 
-					});
-					export const getAbsoluteLocaleUrl = (locale, path = "", opts) => _getLocaleAbsoluteUrl({ 
-						locale, 
-						path, 
-						base, 
-						trailingSlash, 
-						format, 
-						site, 
-						isBuild,
-						...i18n,
-						...opts 
-					});
-					
-					export const getRelativeLocaleUrlList = (path = "", opts) => _getLocaleRelativeUrlList({ 
-						base, path, trailingSlash, format, ...i18n, ...opts });
-					export const getAbsoluteLocaleUrlList = (path = "", opts) => _getLocaleAbsoluteUrlList({ 
-						base, path, trailingSlash, format, site, isBuild, ...i18n, ...opts 
-					});
-					
-					export const getPathByLocale = (locale) => _getPathByLocale(locale, i18n.locales);
-					export const getLocaleByPath = (path) => _getLocaleByPath(path, i18n.locales);
-				`;
-=======
 			if (id === resolvedConfigId) {
 				const { defaultLocale, locales, routing, fallback } = i18n!;
 				const config: I18nInternalConfig = {
@@ -108,9 +55,9 @@
 					locales,
 					routing,
 					fallback,
+					isBuild: isCommandBuild
 				};
 				return `export default ${JSON.stringify(config)};`;
->>>>>>> 05f808c1
 			}
 		},
 	};
