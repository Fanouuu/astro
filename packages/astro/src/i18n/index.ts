--- conflicted
+++ resolved
@@ -113,13 +113,8 @@
 	format,
 	path,
 	prependWith,
-<<<<<<< HEAD
 	normalizeLocale = true,
-	routing = 'prefix-other-locales',
-=======
-	normalizeLocale = false,
 	routing = 'pathname-prefix-other-locales',
->>>>>>> 17f27e7c
 	defaultLocale,
 }: GetLocalesBaseUrl) {
 	const locales = toPaths(_locales);
