import type {
	AstroAdapter,
	AstroConfig,
	AstroIntegration,
	AstroIntegrationLogger,
	RouteData,
} from 'astro';
import { AstroError } from 'astro/errors';
import glob from 'fast-glob';
import { basename } from 'node:path';
import { fileURLToPath, pathToFileURL } from 'node:url';
<<<<<<< HEAD
import { defaultImageConfig, getImageConfig, type VercelImageConfig } from '../image/shared.js';
=======
import {
	getAstroImageConfig,
	getDefaultImageConfig,
	type VercelImageConfig,
} from '../image/shared.js';
import { exposeEnv } from '../lib/env.js';
>>>>>>> 41054917
import { getVercelOutput, removeDir, writeJson } from '../lib/fs.js';
import { copyDependenciesToFunction } from '../lib/nft.js';
import { getRedirects } from '../lib/redirects.js';
import { generateEdgeMiddleware } from './middleware.js';
import {
	getInjectableWebAnalyticsContent,
	type VercelWebAnalyticsConfig,
} from '../lib/web-analytics.js';
import {
	getSpeedInsightsViteConfig,
	type VercelSpeedInsightsConfig,
} from '../lib/speed-insights.js';

const PACKAGE_NAME = '@astrojs/vercel/serverless';
export const ASTRO_LOCALS_HEADER = 'x-astro-locals';
export const VERCEL_EDGE_MIDDLEWARE_FILE = 'vercel-edge-middleware';

// https://vercel.com/docs/concepts/functions/serverless-functions/runtimes/node-js#node.js-version
const SUPPORTED_NODE_VERSIONS: Record<
	string,
	{ status: 'current' } | { status: 'deprecated'; removal: Date }
> = {
	14: { status: 'deprecated', removal: new Date('August 15 2023') },
	16: { status: 'deprecated', removal: new Date('February 6 2024') },
	18: { status: 'current' },
};

function getAdapter({
	edgeMiddleware,
	functionPerRoute,
}: {
	edgeMiddleware: boolean;
	functionPerRoute: boolean;
}): AstroAdapter {
	return {
		name: PACKAGE_NAME,
		serverEntrypoint: `${PACKAGE_NAME}/entrypoint`,
		exports: ['default'],
		adapterFeatures: {
			edgeMiddleware,
			functionPerRoute,
		},
		supportedAstroFeatures: {
			hybridOutput: 'stable',
			staticOutput: 'stable',
			serverOutput: 'stable',
			assets: {
				supportKind: 'stable',
				isSharpCompatible: true,
				isSquooshCompatible: true,
			},
		},
	};
}

export interface VercelServerlessConfig {
	/**
	 * @deprecated
	 */
	analytics?: boolean;
	webAnalytics?: VercelWebAnalyticsConfig;
	speedInsights?: VercelSpeedInsightsConfig;
	includeFiles?: string[];
	excludeFiles?: string[];
	imageService?: boolean;
	imagesConfig?: VercelImageConfig;
	edgeMiddleware?: boolean;
	functionPerRoute?: boolean;
}

export default function vercelServerless({
	analytics,
	webAnalytics,
	speedInsights,
	includeFiles,
	excludeFiles,
	imageService,
	imagesConfig,
	functionPerRoute = true,
	edgeMiddleware = false,
}: VercelServerlessConfig = {}): AstroIntegration {
	let _config: AstroConfig;
	let buildTempFolder: URL;
	let serverEntry: string;
	let _entryPoints: Map<RouteData, URL>;
	// Extra files to be merged with `includeFiles` during build
	const extraFilesToInclude: URL[] = [];

	const NTF_CACHE = Object.create(null);

	async function createFunctionFolder(
		funcName: string,
		entry: URL,
		inc: URL[],
		logger: AstroIntegrationLogger
	) {
		const functionFolder = new URL(`./functions/${funcName}.func/`, _config.outDir);

		// Copy necessary files (e.g. node_modules/)
		const { handler } = await copyDependenciesToFunction(
			{
				entry,
				outDir: functionFolder,
				includeFiles: inc,
				excludeFiles: excludeFiles?.map((file) => new URL(file, _config.root)) || [],
				logger,
			},
			NTF_CACHE
		);

		// Enable ESM
		// https://aws.amazon.com/blogs/compute/using-node-js-es-modules-and-top-level-await-in-aws-lambda/
		await writeJson(new URL(`./package.json`, functionFolder), {
			type: 'module',
		});

		// Serverless function config
		// https://vercel.com/docs/build-output-api/v3#vercel-primitives/serverless-functions/configuration
		await writeJson(new URL(`./.vc-config.json`, functionFolder), {
			runtime: getRuntime(),
			handler,
			launcherType: 'Nodejs',
		});
	}

	return {
		name: PACKAGE_NAME,
		hooks: {
			'astro:config:setup': async ({ command, config, updateConfig, injectScript, logger }) => {
				if (webAnalytics?.enabled || analytics) {
					if (analytics) {
						logger.warn(
							`The \`analytics\` property is deprecated. Please use the new \`webAnalytics\` and \`speedInsights\` properties instead.`
						);
					}

					injectScript(
						'head-inline',
						await getInjectableWebAnalyticsContent({
							mode: command === 'dev' ? 'development' : 'production',
						})
					);
				}
				if (command === 'build' && (speedInsights?.enabled || analytics)) {
					injectScript('page', 'import "@astrojs/vercel/speed-insights"');
				}
				const outDir = getVercelOutput(config.root);
				updateConfig({
					outDir,
					build: {
						serverEntry: 'entry.mjs',
						client: new URL('./static/', outDir),
						server: new URL('./dist/', config.root),
					},
					vite: {
						...getSpeedInsightsViteConfig(speedInsights?.enabled || analytics),
						ssr: {
							external: ['@vercel/nft'],
						},
					},
					...getAstroImageConfig(imageService, imagesConfig, command, config.image),
				});
			},
			'astro:config:done': ({ setAdapter, config, logger }) => {
				if (functionPerRoute === true) {
					logger.warn(
						`Vercel's hosting plans might have limits to the number of functions you can create.
Make sure to check your plan carefully to avoid incurring additional costs.
You can set functionPerRoute: false to prevent surpassing the limit.`
					);
				}
				setAdapter(getAdapter({ functionPerRoute, edgeMiddleware }));
				_config = config;
				buildTempFolder = config.build.server;
				serverEntry = config.build.serverEntry;

				if (config.output === 'static') {
					throw new AstroError(
						'`output: "server"` or `output: "hybrid"` is required to use the serverless adapter.'
					);
				}
			},

			'astro:build:ssr': async ({ entryPoints, middlewareEntryPoint }) => {
				_entryPoints = entryPoints;
				if (middlewareEntryPoint) {
					const outPath = fileURLToPath(buildTempFolder);
					const vercelEdgeMiddlewareHandlerPath = new URL(
						VERCEL_EDGE_MIDDLEWARE_FILE,
						_config.srcDir
					);
					const bundledMiddlewarePath = await generateEdgeMiddleware(
						middlewareEntryPoint,
						outPath,
						vercelEdgeMiddlewareHandlerPath
					);
					// let's tell the adapter that we need to save this file
					extraFilesToInclude.push(bundledMiddlewarePath);
				}
			},

			'astro:build:done': async ({ routes, logger }) => {
				// Merge any includes from `vite.assetsInclude
				if (_config.vite.assetsInclude) {
					const mergeGlobbedIncludes = (globPattern: unknown) => {
						if (typeof globPattern === 'string') {
							const entries = glob.sync(globPattern).map((p) => pathToFileURL(p));
							extraFilesToInclude.push(...entries);
						} else if (Array.isArray(globPattern)) {
							for (const pattern of globPattern) {
								mergeGlobbedIncludes(pattern);
							}
						}
					};

					mergeGlobbedIncludes(_config.vite.assetsInclude);
				}

				const routeDefinitions: { src: string; dest: string }[] = [];
				const filesToInclude = includeFiles?.map((file) => new URL(file, _config.root)) || [];
				filesToInclude.push(...extraFilesToInclude);

				// Multiple entrypoint support
				if (_entryPoints.size) {
					const getRouteFuncName = (route: RouteData) => route.component.replace('src/pages/', '');

					const getFallbackFuncName = (entryFile: URL) =>
						basename(entryFile.toString())
							.replace('entry.', '')
							.replace(/\.mjs$/, '');

					for (const [route, entryFile] of _entryPoints) {
						const func = route.component.startsWith('src/pages/')
							? getRouteFuncName(route)
							: getFallbackFuncName(entryFile);

						await createFunctionFolder(func, entryFile, filesToInclude, logger);
						routeDefinitions.push({
							src: route.pattern.source,
							dest: func,
						});
					}
				} else {
					await createFunctionFolder(
						'render',
						new URL(serverEntry, buildTempFolder),
						filesToInclude,
						logger
					);
					routeDefinitions.push({ src: '/.*', dest: 'render' });
				}

				// Output configuration
				// https://vercel.com/docs/build-output-api/v3#build-output-configuration
				await writeJson(new URL(`./config.json`, _config.outDir), {
					version: 3,
					routes: [
						...getRedirects(routes, _config),
						{
							src: `^/${_config.build.assets}/(.*)$`,
							headers: { 'cache-control': 'public, max-age=31536000, immutable' },
							continue: true,
						},
						{ handle: 'filesystem' },
						...routeDefinitions,
					],
					...(imageService || imagesConfig
						? {
								images: imagesConfig
									? {
											...imagesConfig,
											domains: [...imagesConfig.domains, ..._config.image.domains],
											remotePatterns: [
												...(imagesConfig.remotePatterns ?? []),
												..._config.image.remotePatterns,
											],
									  }
									: getDefaultImageConfig(_config.image),
						  }
						: {}),
				});

				// Remove temporary folder
				await removeDir(buildTempFolder);
			},
		},
	};
}

function getRuntime() {
	const version = process.version.slice(1); // 'v16.5.0' --> '16.5.0'
	const major = version.split('.')[0]; // '16.5.0' --> '16'
	const support = SUPPORTED_NODE_VERSIONS[major];
	if (support === undefined) {
		console.warn(
			`[${PACKAGE_NAME}] The local Node.js version (${major}) is not supported by Vercel Serverless Functions.`
		);
		console.warn(`[${PACKAGE_NAME}] Your project will use Node.js 18 as the runtime instead.`);
		console.warn(`[${PACKAGE_NAME}] Consider switching your local version to 18.`);
		return 'nodejs18.x';
	}
	if (support.status === 'deprecated') {
		console.warn(
			`[${PACKAGE_NAME}] Your project is being built for Node.js ${major} as the runtime.`
		);
		console.warn(
			`[${PACKAGE_NAME}] This version is deprecated by Vercel Serverless Functions, and scheduled to be disabled on ${new Intl.DateTimeFormat(
				undefined,
				{ dateStyle: 'long' }
			).format(support.removal)}.`
		);
		console.warn(`[${PACKAGE_NAME}] Consider upgrading your local version to 18.`);
	}
	return `nodejs${major}.x`;
}<|MERGE_RESOLUTION|>--- conflicted
+++ resolved
@@ -9,28 +9,23 @@
 import glob from 'fast-glob';
 import { basename } from 'node:path';
 import { fileURLToPath, pathToFileURL } from 'node:url';
-<<<<<<< HEAD
-import { defaultImageConfig, getImageConfig, type VercelImageConfig } from '../image/shared.js';
-=======
 import {
 	getAstroImageConfig,
 	getDefaultImageConfig,
 	type VercelImageConfig,
 } from '../image/shared.js';
-import { exposeEnv } from '../lib/env.js';
->>>>>>> 41054917
 import { getVercelOutput, removeDir, writeJson } from '../lib/fs.js';
 import { copyDependenciesToFunction } from '../lib/nft.js';
 import { getRedirects } from '../lib/redirects.js';
-import { generateEdgeMiddleware } from './middleware.js';
+import {
+	getSpeedInsightsViteConfig,
+	type VercelSpeedInsightsConfig,
+} from '../lib/speed-insights.js';
 import {
 	getInjectableWebAnalyticsContent,
 	type VercelWebAnalyticsConfig,
 } from '../lib/web-analytics.js';
-import {
-	getSpeedInsightsViteConfig,
-	type VercelSpeedInsightsConfig,
-} from '../lib/speed-insights.js';
+import { generateEdgeMiddleware } from './middleware.js';
 
 const PACKAGE_NAME = '@astrojs/vercel/serverless';
 export const ASTRO_LOCALS_HEADER = 'x-astro-locals';
