import type { AstroAdapter, AstroConfig, AstroIntegration } from 'astro';

<<<<<<< HEAD
import { defaultImageConfig, getImageConfig, type VercelImageConfig } from '../image/shared.js';
=======
import {
	getAstroImageConfig,
	getDefaultImageConfig,
	type VercelImageConfig,
} from '../image/shared.js';
import { exposeEnv } from '../lib/env.js';
>>>>>>> 41054917
import { emptyDir, getVercelOutput, writeJson } from '../lib/fs.js';
import { isServerLikeOutput } from '../lib/prerender.js';
import { getRedirects } from '../lib/redirects.js';
import {
	getSpeedInsightsViteConfig,
	type VercelSpeedInsightsConfig,
} from '../lib/speed-insights.js';
import {
	getInjectableWebAnalyticsContent,
	type VercelWebAnalyticsConfig,
} from '../lib/web-analytics.js';

const PACKAGE_NAME = '@astrojs/vercel/static';

function getAdapter(): AstroAdapter {
	return {
		name: PACKAGE_NAME,
		supportedAstroFeatures: {
			assets: {
				supportKind: 'stable',
				isSquooshCompatible: true,
				isSharpCompatible: true,
			},
			staticOutput: 'stable',
			serverOutput: 'unsupported',
			hybridOutput: 'unsupported',
		},
		adapterFeatures: {
			edgeMiddleware: false,
			functionPerRoute: false,
		},
	};
}

export interface VercelStaticConfig {
	/**
	 * @deprecated
	 */
	analytics?: boolean;
	webAnalytics?: VercelWebAnalyticsConfig;
	speedInsights?: VercelSpeedInsightsConfig;
	imageService?: boolean;
	imagesConfig?: VercelImageConfig;
}

export default function vercelStatic({
	analytics,
	webAnalytics,
	speedInsights,
	imageService,
	imagesConfig,
}: VercelStaticConfig = {}): AstroIntegration {
	let _config: AstroConfig;

	return {
		name: '@astrojs/vercel',
		hooks: {
			'astro:config:setup': async ({ command, config, injectScript, updateConfig, logger }) => {
				if (webAnalytics?.enabled || analytics) {
					if (analytics) {
						logger.warn(
							`The \`analytics\` property is deprecated. Please use the new \`webAnalytics\` and \`speedInsights\` properties instead.`
						);
					}

					injectScript(
						'head-inline',
						await getInjectableWebAnalyticsContent({
							mode: command === 'dev' ? 'development' : 'production',
						})
					);
				}
				if (command === 'build' && (speedInsights?.enabled || analytics)) {
					injectScript('page', 'import "@astrojs/vercel/speed-insights"');
				}
				const outDir = new URL('./static/', getVercelOutput(config.root));
				updateConfig({
					outDir,
					build: {
						format: 'directory',
						redirects: false,
					},
					vite: {
						...getSpeedInsightsViteConfig(speedInsights?.enabled || analytics),
					},
					...getAstroImageConfig(imageService, imagesConfig, command, config.image),
				});
			},
			'astro:config:done': ({ setAdapter, config }) => {
				setAdapter(getAdapter());
				_config = config;

				if (isServerLikeOutput(config)) {
					throw new Error(`${PACKAGE_NAME} should be used with output: 'static'`);
				}
			},
			'astro:build:start': async () => {
				// Ensure to have `.vercel/output` empty.
				// This is because, when building to static, outDir = .vercel/output/static/,
				// so .vercel/output itself won't get cleaned.
				await emptyDir(getVercelOutput(_config.root));
			},
			'astro:build:done': async ({ routes }) => {
				// Output configuration
				// https://vercel.com/docs/build-output-api/v3#build-output-configuration
				await writeJson(new URL(`./config.json`, getVercelOutput(_config.root)), {
					version: 3,
					routes: [
						...getRedirects(routes, _config),
						{
							src: `^/${_config.build.assets}/(.*)$`,
							headers: { 'cache-control': 'public, max-age=31536000, immutable' },
							continue: true,
						},
						{ handle: 'filesystem' },
					],
					...(imageService || imagesConfig
						? {
								images: imagesConfig
									? {
											...imagesConfig,
											domains: [...imagesConfig.domains, ..._config.image.domains],
											remotePatterns: [
												...(imagesConfig.remotePatterns ?? []),
												..._config.image.remotePatterns,
											],
									  }
									: getDefaultImageConfig(_config.image),
						  }
						: {}),
				});
			},
		},
	};
}<|MERGE_RESOLUTION|>--- conflicted
+++ resolved
@@ -1,15 +1,10 @@
 import type { AstroAdapter, AstroConfig, AstroIntegration } from 'astro';
 
-<<<<<<< HEAD
-import { defaultImageConfig, getImageConfig, type VercelImageConfig } from '../image/shared.js';
-=======
 import {
 	getAstroImageConfig,
 	getDefaultImageConfig,
 	type VercelImageConfig,
 } from '../image/shared.js';
-import { exposeEnv } from '../lib/env.js';
->>>>>>> 41054917
 import { emptyDir, getVercelOutput, writeJson } from '../lib/fs.js';
 import { isServerLikeOutput } from '../lib/prerender.js';
 import { getRedirects } from '../lib/redirects.js';
